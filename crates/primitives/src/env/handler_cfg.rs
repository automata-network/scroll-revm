--- conflicted
+++ resolved
@@ -54,17 +54,13 @@
         }
     }
 
-<<<<<<< HEAD
     /// Creates new `HandlerCfg` instance with the scroll feature.
     #[cfg(feature = "scroll")]
     pub fn new_with_scroll(spec_id: SpecId, is_scroll: bool) -> Self {
         Self { spec_id, is_scroll }
     }
 
-    /// Returns true if the optimism feature is enabled and flag is set to true.
-=======
-    /// Returns `true` if the optimism feature is enabled and flag is set to `true`.
->>>>>>> e7c73753
+    /// Returns `true` if the optimism feature is enabled and flag is set to true.
     pub fn is_optimism(&self) -> bool {
         cfg_if::cfg_if! {
             if #[cfg(feature = "optimism")] {
