use super::{BlockEnv, CfgEnv, Env, SpecId, TxEnv};
use alloc::boxed::Box;
use core::ops::{Deref, DerefMut};

/// Handler configuration fields. It is used to configure the handler.
/// It contains specification id and the Optimism related field if
/// optimism feature is enabled.
#[derive(Clone, Copy, Debug, Eq, PartialEq, Hash)]
pub struct HandlerCfg {
    /// Specification identification.
    pub spec_id: SpecId,
    /// Optimism related field, it will append the Optimism handle register to the EVM.
    #[cfg(feature = "optimism")]
    pub is_optimism: bool,
    /// Scroll related field, it will append the Scroll handle register to the EVM.
    #[cfg(feature = "scroll")]
    pub is_scroll: bool,
}

impl HandlerCfg {
    /// Creates new `HandlerCfg` instance.
    pub fn new(spec_id: SpecId) -> Self {
        cfg_if::cfg_if! {
            if #[cfg(all(feature = "optimism-default-handler",
                not(feature = "negate-optimism-default-handler")))] {
                    let is_optimism = true;
            } else if #[cfg(feature = "optimism")] {
                let is_optimism = false;
            }
        }
        Self {
            spec_id,
            #[cfg(feature = "optimism")]
<<<<<<< HEAD
            is_optimism: false,
            #[cfg(feature = "scroll")]
            is_scroll: false,
=======
            is_optimism,
>>>>>>> dee3c772
        }
    }

    /// Creates new `HandlerCfg` instance with the optimism feature.
    #[cfg(feature = "optimism")]
    pub fn new_with_optimism(spec_id: SpecId, is_optimism: bool) -> Self {
        Self {
            spec_id,
            is_optimism,
        }
    }

    /// Creates new `HandlerCfg` instance with the scroll feature.
    #[cfg(feature = "scroll")]
    pub fn new_with_scroll(spec_id: SpecId, is_scroll: bool) -> Self {
        Self { spec_id, is_scroll }
    }

    /// Returns true if the optimism feature is enabled and flag is set to true.
    pub fn is_optimism(&self) -> bool {
        cfg_if::cfg_if! {
            if #[cfg(feature = "optimism")] {
                self.is_optimism
            } else {
                false
            }
        }
    }

    /// Returns true if the scroll feature is enabled and flag is set to true.
    pub fn is_scroll(&self) -> bool {
        cfg_if::cfg_if! {
            if #[cfg(feature = "scroll")] {
                self.is_scroll
            } else {
                false
            }
        }
    }
}

/// Configuration environment with the chain spec id.
#[derive(Clone, Debug, Eq, PartialEq, Hash)]
pub struct CfgEnvWithHandlerCfg {
    /// Configuration environment.
    pub cfg_env: CfgEnv,
    /// Handler configuration fields.
    pub handler_cfg: HandlerCfg,
}

impl CfgEnvWithHandlerCfg {
    /// Returns new instance of `CfgEnvWithHandlerCfg` with the handler configuration.
    pub fn new(cfg_env: CfgEnv, handler_cfg: HandlerCfg) -> Self {
        Self {
            cfg_env,
<<<<<<< HEAD
            handler_cfg: HandlerCfg {
                spec_id,
                #[cfg(feature = "optimism")]
                is_optimism: false,
                #[cfg(feature = "scroll")]
                is_scroll: false,
            },
=======
            handler_cfg,
>>>>>>> dee3c772
        }
    }

    /// Returns new `CfgEnvWithHandlerCfg` instance with the chain spec id.
    ///
    /// is_optimism will be set to default value depending on `optimism-default-handler` feature.
    pub fn new_with_spec_id(cfg_env: CfgEnv, spec_id: SpecId) -> Self {
        Self::new(cfg_env, HandlerCfg::new(spec_id))
    }

    /// Enables the optimism feature.
    #[cfg(feature = "optimism")]
    pub fn enable_optimism(&mut self) {
        self.handler_cfg.is_optimism = true;
    }
}

impl DerefMut for CfgEnvWithHandlerCfg {
    fn deref_mut(&mut self) -> &mut Self::Target {
        &mut self.cfg_env
    }
}

impl Deref for CfgEnvWithHandlerCfg {
    type Target = CfgEnv;

    fn deref(&self) -> &Self::Target {
        &self.cfg_env
    }
}

/// Evm environment with the chain spec id.
#[derive(Clone, Debug, Eq, PartialEq, Hash)]
pub struct EnvWithHandlerCfg {
    /// Evm enironment.
    pub env: Box<Env>,
    /// Handler configuration fields.
    pub handler_cfg: HandlerCfg,
}

impl EnvWithHandlerCfg {
    /// Returns new `EnvWithHandlerCfg` instance.
<<<<<<< HEAD
    pub fn new(env: Box<Env>, spec_id: SpecId) -> Self {
        Self {
            env,
            handler_cfg: HandlerCfg {
                spec_id,
                #[cfg(feature = "optimism")]
                is_optimism: false,
                #[cfg(feature = "scroll")]
                is_scroll: false,
            },
        }
=======
    pub fn new(env: Box<Env>, handler_cfg: HandlerCfg) -> Self {
        Self { env, handler_cfg }
    }

    /// Returns new `EnvWithHandlerCfg` instance with the chain spec id.
    ///
    /// is_optimism will be set to default value depending on `optimism-default-handler` feature.
    pub fn new_with_spec_id(env: Box<Env>, spec_id: SpecId) -> Self {
        Self::new(env, HandlerCfg::new(spec_id))
>>>>>>> dee3c772
    }

    /// Takes `CfgEnvWithHandlerCfg` and returns new `EnvWithHandlerCfg` instance.
    pub fn new_with_cfg_env(cfg: CfgEnvWithHandlerCfg, block: BlockEnv, tx: TxEnv) -> Self {
        Self::new(Env::boxed(cfg.cfg_env, block, tx), cfg.handler_cfg)
    }

    /// Enables the optimism handle register.
    #[cfg(feature = "optimism")]
    pub fn enable_optimism(&mut self) {
        self.handler_cfg.is_optimism = true;
    }
}

impl DerefMut for EnvWithHandlerCfg {
    fn deref_mut(&mut self) -> &mut Self::Target {
        &mut self.env
    }
}

impl Deref for EnvWithHandlerCfg {
    type Target = Env;

    fn deref(&self) -> &Self::Target {
        &self.env
    }
}<|MERGE_RESOLUTION|>--- conflicted
+++ resolved
@@ -28,16 +28,20 @@
                 let is_optimism = false;
             }
         }
+        cfg_if::cfg_if! {
+            if #[cfg(all(feature = "scroll-default-handler",
+                not(feature = "negate-scroll-default-handler")))] {
+                    let is_scroll = true;
+            } else if #[cfg(feature = "scroll")] {
+                let is_scroll = false;
+            }
+        }
         Self {
             spec_id,
             #[cfg(feature = "optimism")]
-<<<<<<< HEAD
-            is_optimism: false,
+            is_optimism,
             #[cfg(feature = "scroll")]
-            is_scroll: false,
-=======
-            is_optimism,
->>>>>>> dee3c772
+            is_scroll,
         }
     }
 
@@ -93,23 +97,15 @@
     pub fn new(cfg_env: CfgEnv, handler_cfg: HandlerCfg) -> Self {
         Self {
             cfg_env,
-<<<<<<< HEAD
-            handler_cfg: HandlerCfg {
-                spec_id,
-                #[cfg(feature = "optimism")]
-                is_optimism: false,
-                #[cfg(feature = "scroll")]
-                is_scroll: false,
-            },
-=======
             handler_cfg,
->>>>>>> dee3c772
         }
     }
 
     /// Returns new `CfgEnvWithHandlerCfg` instance with the chain spec id.
     ///
     /// is_optimism will be set to default value depending on `optimism-default-handler` feature.
+    ///
+    /// is_scroll will be set to default value depending on `scroll-default-handler` feature.
     pub fn new_with_spec_id(cfg_env: CfgEnv, spec_id: SpecId) -> Self {
         Self::new(cfg_env, HandlerCfg::new(spec_id))
     }
@@ -146,19 +142,6 @@
 
 impl EnvWithHandlerCfg {
     /// Returns new `EnvWithHandlerCfg` instance.
-<<<<<<< HEAD
-    pub fn new(env: Box<Env>, spec_id: SpecId) -> Self {
-        Self {
-            env,
-            handler_cfg: HandlerCfg {
-                spec_id,
-                #[cfg(feature = "optimism")]
-                is_optimism: false,
-                #[cfg(feature = "scroll")]
-                is_scroll: false,
-            },
-        }
-=======
     pub fn new(env: Box<Env>, handler_cfg: HandlerCfg) -> Self {
         Self { env, handler_cfg }
     }
@@ -166,9 +149,10 @@
     /// Returns new `EnvWithHandlerCfg` instance with the chain spec id.
     ///
     /// is_optimism will be set to default value depending on `optimism-default-handler` feature.
+    ///
+    /// is_scroll will be set to default value depending on `scroll-default-handler` feature.
     pub fn new_with_spec_id(env: Box<Env>, spec_id: SpecId) -> Self {
         Self::new(env, HandlerCfg::new(spec_id))
->>>>>>> dee3c772
     }
 
     /// Takes `CfgEnvWithHandlerCfg` and returns new `EnvWithHandlerCfg` instance.
