--- conflicted
+++ resolved
@@ -239,14 +239,10 @@
     }
 
     pub fn is_empty(&self) -> bool {
-<<<<<<< HEAD
         #[cfg(not(feature = "scroll"))]
-        let code_empty = self.code_hash == KECCAK_EMPTY || self.code_hash == B256::zero();
+        let code_empty = self.code_hash == KECCAK_EMPTY || self.code_hash == B256::ZERO;
         #[cfg(feature = "scroll")]
-        let code_empty = self.code_hash == POSEIDON_EMPTY || self.code_hash == B256::zero();
-=======
-        let code_empty = self.code_hash == KECCAK_EMPTY || self.code_hash == B256::ZERO;
->>>>>>> 23cbac47
+        let code_empty = self.code_hash == POSEIDON_EMPTY || self.code_hash == B256::ZERO;
         self.balance == U256::ZERO && self.nonce == 0 && code_empty
     }
 
