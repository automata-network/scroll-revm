pub mod handler_cfg;

use alloy_primitives::TxKind;
pub use handler_cfg::{CfgEnvWithHandlerCfg, EnvWithHandlerCfg, HandlerCfg};

use crate::{
<<<<<<< HEAD
    calc_blob_gasprice, Account, Address, Bytes, HashMap, InvalidHeader, InvalidTransaction, Spec,
    SpecId, B256, GAS_PER_BLOB, MAX_BLOB_NUMBER_PER_BLOCK, MAX_INITCODE_SIZE, U256,
=======
    calc_blob_gasprice, Account, Address, Bytes, InvalidHeader, InvalidTransaction, Spec, SpecId,
    B256, GAS_PER_BLOB, KECCAK_EMPTY, MAX_BLOB_NUMBER_PER_BLOCK, MAX_INITCODE_SIZE, U256,
>>>>>>> 99367b1d
    VERSIONED_HASH_VERSION_KZG,
};
use core::cmp::{min, Ordering};
use core::hash::Hash;
use std::boxed::Box;
use std::vec::Vec;

#[cfg(not(feature = "scroll"))]
use crate::KECCAK_EMPTY;
#[cfg(feature = "scroll")]
use crate::POSEIDON_EMPTY;

/// EVM environment configuration.
#[derive(Clone, Debug, Default, PartialEq, Eq)]
#[cfg_attr(feature = "serde", derive(serde::Serialize, serde::Deserialize))]
pub struct Env {
    /// Configuration of the EVM itself.
    pub cfg: CfgEnv,
    /// Configuration of the block the transaction is in.
    pub block: BlockEnv,
    /// Configuration of the transaction that is being executed.
    pub tx: TxEnv,
}

impl Env {
    /// Resets environment to default values.
    #[inline]
    pub fn clear(&mut self) {
        *self = Self::default();
    }

    /// Create boxed [Env].
    #[inline]
    pub fn boxed(cfg: CfgEnv, block: BlockEnv, tx: TxEnv) -> Box<Self> {
        Box::new(Self { cfg, block, tx })
    }

    /// Calculates the effective gas price of the transaction.
    #[inline]
    pub fn effective_gas_price(&self) -> U256 {
        if let Some(priority_fee) = self.tx.gas_priority_fee {
            min(self.tx.gas_price, self.block.basefee + priority_fee)
        } else {
            self.tx.gas_price
        }
    }

    /// Calculates the [EIP-4844] `data_fee` of the transaction.
    ///
    /// Returns `None` if `Cancun` is not enabled. This is enforced in [`Env::validate_block_env`].
    ///
    /// [EIP-4844]: https://eips.ethereum.org/EIPS/eip-4844
    #[inline]
    pub fn calc_data_fee(&self) -> Option<U256> {
        self.block.get_blob_gasprice().map(|blob_gas_price| {
            U256::from(blob_gas_price).saturating_mul(U256::from(self.tx.get_total_blob_gas()))
        })
    }

    /// Calculates the maximum [EIP-4844] `data_fee` of the transaction.
    ///
    /// This is used for ensuring that the user has at least enough funds to pay the
    /// `max_fee_per_blob_gas * total_blob_gas`, on top of regular gas costs.
    ///
    /// See EIP-4844:
    /// <https://github.com/ethereum/EIPs/blob/master/EIPS/eip-4844.md#execution-layer-validation>
    pub fn calc_max_data_fee(&self) -> Option<U256> {
        self.tx.max_fee_per_blob_gas.map(|max_fee_per_blob_gas| {
            max_fee_per_blob_gas.saturating_mul(U256::from(self.tx.get_total_blob_gas()))
        })
    }

    /// Validate the block environment.
    #[inline]
    pub fn validate_block_env<SPEC: Spec>(&self) -> Result<(), InvalidHeader> {
        // `prevrandao` is required for the merge
        if SPEC::enabled(SpecId::MERGE) && self.block.prevrandao.is_none() {
            return Err(InvalidHeader::PrevrandaoNotSet);
        }
        // `excess_blob_gas` is required for Cancun
        if SPEC::enabled(SpecId::CANCUN) && self.block.blob_excess_gas_and_price.is_none() {
            return Err(InvalidHeader::ExcessBlobGasNotSet);
        }
        Ok(())
    }

    /// Validate transaction data that is set inside ENV and return error if something is wrong.
    ///
    /// Return initial spend gas (Gas needed to execute transaction).
    #[inline]
    pub fn validate_tx<SPEC: Spec>(&self) -> Result<(), InvalidTransaction> {
        // BASEFEE tx check
        if SPEC::enabled(SpecId::LONDON) {
            if let Some(priority_fee) = self.tx.gas_priority_fee {
                if priority_fee > self.tx.gas_price {
                    // or gas_max_fee for eip1559
                    return Err(InvalidTransaction::PriorityFeeGreaterThanMaxFee);
                }
            }

            // check minimal cost against basefee
            if !self.cfg.is_base_fee_check_disabled()
                && self.effective_gas_price() < self.block.basefee
            {
                return Err(InvalidTransaction::GasPriceLessThanBasefee);
            }
        }

        // Check if gas_limit is more than block_gas_limit
        if !self.cfg.is_block_gas_limit_disabled()
            && U256::from(self.tx.gas_limit) > self.block.gas_limit
        {
            return Err(InvalidTransaction::CallerGasLimitMoreThanBlock);
        }

        // EIP-3860: Limit and meter initcode
        if SPEC::enabled(SpecId::SHANGHAI) && self.tx.transact_to.is_create() {
            let max_initcode_size = self
                .cfg
                .limit_contract_code_size
                .map(|limit| limit.saturating_mul(2))
                .unwrap_or(MAX_INITCODE_SIZE);
            if self.tx.data.len() > max_initcode_size {
                return Err(InvalidTransaction::CreateInitCodeSizeLimit);
            }
        }

        // Check if the transaction's chain id is correct
        if let Some(tx_chain_id) = self.tx.chain_id {
            #[cfg(not(feature = "scroll"))]
            if tx_chain_id != self.cfg.chain_id {
                return Err(InvalidTransaction::InvalidChainId);
            }
            #[cfg(feature = "scroll")]
            if !self.tx.scroll.is_l1_msg && tx_chain_id != self.cfg.chain_id {
                return Err(InvalidTransaction::InvalidChainId);
            }
        }

        // Check that access list is empty for transactions before BERLIN
        if !SPEC::enabled(SpecId::BERLIN) && !self.tx.access_list.is_empty() {
            return Err(InvalidTransaction::AccessListNotSupported);
        }

        // - For CANCUN and later, check that the gas price is not more than the tx max
        // - For before CANCUN, check that `blob_hashes` and `max_fee_per_blob_gas` are empty / not set
        if SPEC::enabled(SpecId::CANCUN) {
            // Presence of max_fee_per_blob_gas means that this is blob transaction.
            if let Some(max) = self.tx.max_fee_per_blob_gas {
                // ensure that the user was willing to at least pay the current blob gasprice
                let price = self.block.get_blob_gasprice().expect("already checked");
                if U256::from(price) > max {
                    return Err(InvalidTransaction::BlobGasPriceGreaterThanMax);
                }

                // there must be at least one blob
                if self.tx.blob_hashes.is_empty() {
                    return Err(InvalidTransaction::EmptyBlobs);
                }

                // The field `to` deviates slightly from the semantics with the exception
                // that it MUST NOT be nil and therefore must always represent
                // a 20-byte address. This means that blob transactions cannot
                // have the form of a create transaction.
                if self.tx.transact_to.is_create() {
                    return Err(InvalidTransaction::BlobCreateTransaction);
                }

                // all versioned blob hashes must start with VERSIONED_HASH_VERSION_KZG
                for blob in self.tx.blob_hashes.iter() {
                    if blob[0] != VERSIONED_HASH_VERSION_KZG {
                        return Err(InvalidTransaction::BlobVersionNotSupported);
                    }
                }

                // ensure the total blob gas spent is at most equal to the limit
                // assert blob_gas_used <= MAX_BLOB_GAS_PER_BLOCK
                let num_blobs = self.tx.blob_hashes.len();
                if num_blobs > MAX_BLOB_NUMBER_PER_BLOCK as usize {
                    return Err(InvalidTransaction::TooManyBlobs {
                        have: num_blobs,
                        max: MAX_BLOB_NUMBER_PER_BLOCK as usize,
                    });
                }
            }
        } else {
            if !self.tx.blob_hashes.is_empty() {
                return Err(InvalidTransaction::BlobVersionedHashesNotSupported);
            }
            if self.tx.max_fee_per_blob_gas.is_some() {
                return Err(InvalidTransaction::MaxFeePerBlobGasNotSupported);
            }
        }

        Ok(())
    }

    /// Validate transaction against state.
    #[inline]
    pub fn validate_tx_against_state<SPEC: Spec>(
        &self,
        account: &mut Account,
    ) -> Result<(), InvalidTransaction> {
        // EIP-3607: Reject transactions from senders with deployed code
        // This EIP is introduced after london but there was no collision in past
        // so we can leave it enabled always
        #[cfg(not(feature = "scroll"))]
        if !self.cfg.is_eip3607_disabled() && account.info.code_hash != KECCAK_EMPTY {
            return Err(InvalidTransaction::RejectCallerWithCode);
        }
        #[cfg(feature = "scroll")]
        if !self.cfg.is_eip3607_disabled() && account.info.code_hash != POSEIDON_EMPTY {
            return Err(InvalidTransaction::RejectCallerWithCode);
        }

        // Check that the transaction's nonce is correct
        if let Some(tx) = self.tx.nonce {
            let state = account.info.nonce;
            match tx.cmp(&state) {
                Ordering::Greater => {
                    return Err(InvalidTransaction::NonceTooHigh { tx, state });
                }
                Ordering::Less => {
                    return Err(InvalidTransaction::NonceTooLow { tx, state });
                }
                _ => {}
            }
        }

        let mut balance_check = U256::from(self.tx.gas_limit)
            .checked_mul(self.tx.gas_price)
            .and_then(|gas_cost| gas_cost.checked_add(self.tx.value))
            .ok_or(InvalidTransaction::OverflowPaymentInTransaction)?;

        if SPEC::enabled(SpecId::CANCUN) {
            // if the tx is not a blob tx, this will be None, so we add zero
            let data_fee = self.calc_max_data_fee().unwrap_or_default();
            balance_check = balance_check
                .checked_add(U256::from(data_fee))
                .ok_or(InvalidTransaction::OverflowPaymentInTransaction)?;
        }

        // Check if account has enough balance for gas_limit*gas_price and value transfer.
        // Transfer will be done inside `*_inner` functions.
        if balance_check > account.info.balance {
            if self.cfg.is_balance_check_disabled() {
                // Add transaction cost to balance to ensure execution doesn't fail.
                account.info.balance = balance_check;
            } else {
                return Err(InvalidTransaction::LackOfFundForMaxFee {
                    fee: Box::new(balance_check),
                    balance: Box::new(account.info.balance),
                });
            }
        }

        Ok(())
    }
}

/// EVM configuration.
#[cfg_attr(feature = "serde", derive(serde::Serialize, serde::Deserialize))]
#[derive(Clone, Debug, Eq, PartialEq)]
#[non_exhaustive]
pub struct CfgEnv {
    /// Chain ID of the EVM, it will be compared to the transaction's Chain ID.
    /// Chain ID is introduced EIP-155
    pub chain_id: u64,
    /// KZG Settings for point evaluation precompile. By default, this is loaded from the ethereum mainnet trusted setup.
    #[cfg(feature = "c-kzg")]
    #[cfg_attr(feature = "serde", serde(skip))]
    pub kzg_settings: crate::kzg::EnvKzgSettings,
    /// Bytecode that is created with CREATE/CREATE2 is by default analysed and jumptable is created.
    /// This is very beneficial for testing and speeds up execution of that bytecode if called multiple times.
    ///
    /// Default: Analyse
    pub perf_analyse_created_bytecodes: AnalysisKind,
    /// If some it will effects EIP-170: Contract code size limit. Useful to increase this because of tests.
    /// By default it is 0x6000 (~25kb).
    pub limit_contract_code_size: Option<usize>,
    /// A hard memory limit in bytes beyond which [crate::result::OutOfGasError::Memory] cannot be resized.
    ///
    /// In cases where the gas limit may be extraordinarily high, it is recommended to set this to
    /// a sane value to prevent memory allocation panics. Defaults to `2^32 - 1` bytes per
    /// EIP-1985.
    #[cfg(feature = "memory_limit")]
    pub memory_limit: u64,
    /// Skip balance checks if true. Adds transaction cost to balance to ensure execution doesn't fail.
    #[cfg(feature = "optional_balance_check")]
    pub disable_balance_check: bool,
    /// There are use cases where it's allowed to provide a gas limit that's higher than a block's gas limit. To that
    /// end, you can disable the block gas limit validation.
    /// By default, it is set to `false`.
    #[cfg(feature = "optional_block_gas_limit")]
    pub disable_block_gas_limit: bool,
    /// EIP-3607 rejects transactions from senders with deployed code. In development, it can be desirable to simulate
    /// calls from contracts, which this setting allows.
    /// By default, it is set to `false`.
    #[cfg(feature = "optional_eip3607")]
    pub disable_eip3607: bool,
    /// Disables all gas refunds. This is useful when using chains that have gas refunds disabled e.g. Avalanche.
    /// Reasoning behind removing gas refunds can be found in EIP-3298.
    /// By default, it is set to `false`.
    #[cfg(feature = "optional_gas_refund")]
    pub disable_gas_refund: bool,
    /// Disables base fee checks for EIP-1559 transactions.
    /// This is useful for testing method calls with zero gas price.
    /// By default, it is set to `false`.
    #[cfg(feature = "optional_no_base_fee")]
    pub disable_base_fee: bool,
    /// Disables the payout of the reward to the beneficiary.
    /// By default, it is set to `false`.
    #[cfg(feature = "optional_beneficiary_reward")]
    pub disable_beneficiary_reward: bool,
}

impl CfgEnv {
    pub fn with_chain_id(mut self, chain_id: u64) -> Self {
        self.chain_id = chain_id;
        self
    }

    #[cfg(feature = "optional_eip3607")]
    pub fn is_eip3607_disabled(&self) -> bool {
        self.disable_eip3607
    }

    #[cfg(not(feature = "optional_eip3607"))]
    pub fn is_eip3607_disabled(&self) -> bool {
        false
    }

    #[cfg(feature = "optional_balance_check")]
    pub fn is_balance_check_disabled(&self) -> bool {
        self.disable_balance_check
    }

    #[cfg(not(feature = "optional_balance_check"))]
    pub fn is_balance_check_disabled(&self) -> bool {
        false
    }

    #[cfg(feature = "optional_gas_refund")]
    pub fn is_gas_refund_disabled(&self) -> bool {
        self.disable_gas_refund
    }

    #[cfg(not(feature = "optional_gas_refund"))]
    pub fn is_gas_refund_disabled(&self) -> bool {
        false
    }

    #[cfg(feature = "optional_no_base_fee")]
    pub fn is_base_fee_check_disabled(&self) -> bool {
        self.disable_base_fee
    }

    #[cfg(not(feature = "optional_no_base_fee"))]
    pub fn is_base_fee_check_disabled(&self) -> bool {
        false
    }

    #[cfg(feature = "optional_block_gas_limit")]
    pub fn is_block_gas_limit_disabled(&self) -> bool {
        self.disable_block_gas_limit
    }

    #[cfg(not(feature = "optional_block_gas_limit"))]
    pub fn is_block_gas_limit_disabled(&self) -> bool {
        false
    }

    #[cfg(feature = "optional_beneficiary_reward")]
    pub fn is_beneficiary_reward_disabled(&self) -> bool {
        self.disable_beneficiary_reward
    }

    #[cfg(not(feature = "optional_beneficiary_reward"))]
    pub fn is_beneficiary_reward_disabled(&self) -> bool {
        false
    }
}

impl Default for CfgEnv {
    fn default() -> Self {
        Self {
            chain_id: 1,
            perf_analyse_created_bytecodes: AnalysisKind::default(),
            limit_contract_code_size: None,
            #[cfg(feature = "c-kzg")]
            kzg_settings: crate::kzg::EnvKzgSettings::Default,
            #[cfg(feature = "memory_limit")]
            memory_limit: (1 << 32) - 1,
            #[cfg(feature = "optional_balance_check")]
            disable_balance_check: false,
            #[cfg(feature = "optional_block_gas_limit")]
            disable_block_gas_limit: false,
            #[cfg(feature = "optional_eip3607")]
            disable_eip3607: false,
            #[cfg(feature = "optional_gas_refund")]
            disable_gas_refund: false,
            #[cfg(feature = "optional_no_base_fee")]
            disable_base_fee: false,
            #[cfg(feature = "optional_beneficiary_reward")]
            disable_beneficiary_reward: false,
        }
    }
}

/// The block environment.
#[derive(Clone, Debug, PartialEq, Eq, Hash)]
#[cfg_attr(feature = "serde", derive(serde::Serialize, serde::Deserialize))]
pub struct BlockEnv {
    /// The number of ancestor blocks of this block (block height).
    pub number: U256,
    /// Coinbase or miner or address that created and signed the block.
    ///
    /// This is the receiver address of all the gas spent in the block.
    pub coinbase: Address,

    /// The timestamp of the block in seconds since the UNIX epoch.
    pub timestamp: U256,
    /// The gas limit of the block.
    pub gas_limit: U256,
    /// The base fee per gas, added in the London upgrade with [EIP-1559].
    ///
    /// [EIP-1559]: https://eips.ethereum.org/EIPS/eip-1559
    pub basefee: U256,
    /// The difficulty of the block.
    ///
    /// Unused after the Paris (AKA the merge) upgrade, and replaced by `prevrandao`.
    pub difficulty: U256,
    /// The output of the randomness beacon provided by the beacon chain.
    ///
    /// Replaces `difficulty` after the Paris (AKA the merge) upgrade with [EIP-4399].
    ///
    /// NOTE: `prevrandao` can be found in a block in place of `mix_hash`.
    ///
    /// [EIP-4399]: https://eips.ethereum.org/EIPS/eip-4399
    pub prevrandao: Option<B256>,
    /// Excess blob gas and blob gasprice.
    /// See also [`crate::calc_excess_blob_gas`]
    /// and [`calc_blob_gasprice`].
    ///
    /// Incorporated as part of the Cancun upgrade via [EIP-4844].
    ///
    /// [EIP-4844]: https://eips.ethereum.org/EIPS/eip-4844
    pub blob_excess_gas_and_price: Option<BlobExcessGasAndPrice>,
}

impl BlockEnv {
    /// Takes `blob_excess_gas` saves it inside env
    /// and calculates `blob_fee` with [`BlobExcessGasAndPrice`].
    pub fn set_blob_excess_gas_and_price(&mut self, excess_blob_gas: u64) {
        self.blob_excess_gas_and_price = Some(BlobExcessGasAndPrice::new(excess_blob_gas));
    }
    /// See [EIP-4844] and [`crate::calc_blob_gasprice`].
    ///
    /// Returns `None` if `Cancun` is not enabled. This is enforced in [`Env::validate_block_env`].
    ///
    /// [EIP-4844]: https://eips.ethereum.org/EIPS/eip-4844
    #[inline]
    pub fn get_blob_gasprice(&self) -> Option<u128> {
        self.blob_excess_gas_and_price
            .as_ref()
            .map(|a| a.blob_gasprice)
    }

    /// Return `blob_excess_gas` header field. See [EIP-4844].
    ///
    /// Returns `None` if `Cancun` is not enabled. This is enforced in [`Env::validate_block_env`].
    ///
    /// [EIP-4844]: https://eips.ethereum.org/EIPS/eip-4844
    #[inline]
    pub fn get_blob_excess_gas(&self) -> Option<u64> {
        self.blob_excess_gas_and_price
            .as_ref()
            .map(|a| a.excess_blob_gas)
    }

    /// Clears environment and resets fields to default values.
    #[inline]
    pub fn clear(&mut self) {
        *self = Self::default();
    }
}

impl Default for BlockEnv {
    fn default() -> Self {
        Self {
            number: U256::ZERO,
            coinbase: Address::ZERO,
            timestamp: U256::from(1),
            gas_limit: U256::MAX,
            basefee: U256::ZERO,
            difficulty: U256::ZERO,
            prevrandao: Some(B256::ZERO),
            blob_excess_gas_and_price: Some(BlobExcessGasAndPrice::new(0)),
        }
    }
}

/// The transaction environment.
#[derive(Clone, Debug, PartialEq, Eq)]
#[cfg_attr(feature = "serde", derive(serde::Serialize, serde::Deserialize))]
pub struct TxEnv {
    /// Caller aka Author aka transaction signer.
    pub caller: Address,
    /// The gas limit of the transaction.
    pub gas_limit: u64,
    /// The gas price of the transaction.
    pub gas_price: U256,
    /// The destination of the transaction.
    pub transact_to: TxKind,
    /// The value sent to `transact_to`.
    pub value: U256,
    /// The data of the transaction.
    pub data: Bytes,
    /// The nonce of the transaction.
    ///
    /// Caution: If set to `None`, then nonce validation against the account's nonce is skipped: [InvalidTransaction::NonceTooHigh] and [InvalidTransaction::NonceTooLow]
    pub nonce: Option<u64>,

    /// The chain ID of the transaction. If set to `None`, no checks are performed.
    ///
    /// Incorporated as part of the Spurious Dragon upgrade via [EIP-155].
    ///
    /// [EIP-155]: https://eips.ethereum.org/EIPS/eip-155
    pub chain_id: Option<u64>,

    /// A list of addresses and storage keys that the transaction plans to access.
    ///
    /// Added in [EIP-2930].
    ///
    /// [EIP-2930]: https://eips.ethereum.org/EIPS/eip-2930
    pub access_list: Vec<(Address, Vec<U256>)>,

    /// The priority fee per gas.
    ///
    /// Incorporated as part of the London upgrade via [EIP-1559].
    ///
    /// [EIP-1559]: https://eips.ethereum.org/EIPS/eip-1559
    pub gas_priority_fee: Option<U256>,

    /// The list of blob versioned hashes. Per EIP there should be at least
    /// one blob present if [`Self::max_fee_per_blob_gas`] is `Some`.
    ///
    /// Incorporated as part of the Cancun upgrade via [EIP-4844].
    ///
    /// [EIP-4844]: https://eips.ethereum.org/EIPS/eip-4844
    pub blob_hashes: Vec<B256>,

    /// The max fee per blob gas.
    ///
    /// Incorporated as part of the Cancun upgrade via [EIP-4844].
    ///
    /// [EIP-4844]: https://eips.ethereum.org/EIPS/eip-4844
    pub max_fee_per_blob_gas: Option<U256>,

    #[cfg_attr(feature = "serde", serde(flatten))]
    #[cfg(feature = "optimism")]
    /// Optimism fields.
    pub optimism: OptimismFields,

    #[cfg_attr(feature = "serde", serde(flatten))]
    #[cfg(feature = "scroll")]
    /// Scroll fields
    pub scroll: ScrollFields,
}

pub enum TxType {
    Legacy,
    Eip1559,
    BlobTx,
    EofCreate,
}

impl TxEnv {
    /// See [EIP-4844], [`Env::calc_data_fee`], and [`Env::calc_max_data_fee`].
    ///
    /// [EIP-4844]: https://eips.ethereum.org/EIPS/eip-4844
    #[inline]
    pub fn get_total_blob_gas(&self) -> u64 {
        GAS_PER_BLOB * self.blob_hashes.len() as u64
    }

    /// Clears environment and resets fields to default values.
    #[inline]
    pub fn clear(&mut self) {
        *self = Self::default();
    }
}

impl Default for TxEnv {
    fn default() -> Self {
        Self {
            caller: Address::ZERO,
            gas_limit: u64::MAX,
            gas_price: U256::ZERO,
            gas_priority_fee: None,
            transact_to: TxKind::Call(Address::ZERO), // will do nothing
            value: U256::ZERO,
            data: Bytes::new(),
            chain_id: None,
            nonce: None,
            access_list: Vec::new(),
            blob_hashes: Vec::new(),
            max_fee_per_blob_gas: None,
            #[cfg(feature = "optimism")]
            optimism: OptimismFields::default(),
            #[cfg(feature = "scroll")]
            scroll: ScrollFields::default(),
        }
    }
}

/// Structure holding block blob excess gas and it calculates blob fee.
///
/// Incorporated as part of the Cancun upgrade via [EIP-4844].
///
/// [EIP-4844]: https://eips.ethereum.org/EIPS/eip-4844
#[derive(Clone, Debug, PartialEq, Eq, Hash)]
#[cfg_attr(feature = "serde", derive(serde::Serialize, serde::Deserialize))]
pub struct BlobExcessGasAndPrice {
    /// The excess blob gas of the block.
    pub excess_blob_gas: u64,
    /// The calculated blob gas price based on the `excess_blob_gas`, See [calc_blob_gasprice]
    pub blob_gasprice: u128,
}

impl BlobExcessGasAndPrice {
    /// Creates a new instance by calculating the blob gas price with [`calc_blob_gasprice`].
    pub fn new(excess_blob_gas: u64) -> Self {
        let blob_gasprice = calc_blob_gasprice(excess_blob_gas);
        Self {
            excess_blob_gas,
            blob_gasprice,
        }
    }
}

/// Additional [TxEnv] fields for optimism.
#[cfg(feature = "optimism")]
#[derive(Clone, Debug, Default, PartialEq, Eq, Hash)]
#[cfg_attr(feature = "serde", derive(serde::Serialize, serde::Deserialize))]
pub struct OptimismFields {
    /// The source hash is used to make sure that deposit transactions do
    /// not have identical hashes.
    ///
    /// L1 originated deposit transaction source hashes are computed using
    /// the hash of the l1 block hash and the l1 log index.
    /// L1 attributes deposit source hashes are computed with the l1 block
    /// hash and the sequence number = l2 block number - l2 epoch start
    /// block number.
    ///
    /// These two deposit transaction sources specify a domain in the outer
    /// hash so there are no collisions.
    pub source_hash: Option<B256>,
    /// The amount to increase the balance of the `from` account as part of
    /// a deposit transaction. This is unconditional and is applied to the
    /// `from` account even if the deposit transaction fails since
    /// the deposit is pre-paid on L1.
    pub mint: Option<u128>,
    /// Whether or not the transaction is a system transaction.
    pub is_system_transaction: Option<bool>,
    /// An enveloped EIP-2718 typed transaction. This is used
    /// to compute the L1 tx cost using the L1 block info, as
    /// opposed to requiring downstream apps to compute the cost
    /// externally.
    /// This field is optional to allow the [TxEnv] to be constructed
    /// for non-optimism chains when the `optimism` feature is enabled,
    /// but the [CfgEnv] `optimism` field is set to false.
    pub enveloped_tx: Option<Bytes>,
}

<<<<<<< HEAD
/// Additional [TxEnv] fields for scroll.
#[cfg(feature = "scroll")]
#[derive(Clone, Debug, Default, PartialEq, Eq, Hash)]
#[cfg_attr(feature = "serde", derive(serde::Serialize, serde::Deserialize))]
pub struct ScrollFields {
    pub is_l1_msg: bool,
    /// The RLP-encoded bytes of the transaction. This is used
    /// to compute the L1 tx cost using the L1 block info.
    pub rlp_bytes: Option<Bytes>,
}

/// Transaction destination.
#[derive(Clone, Debug, PartialEq, Eq, Hash)]
#[cfg_attr(feature = "serde", derive(serde::Serialize, serde::Deserialize))]
pub enum TransactTo {
    /// Simple call to an address.
    Call(Address),
    /// Contract creation.
    Create,
}

impl TransactTo {
    /// Calls the given address.
    #[inline]
    pub fn call(address: Address) -> Self {
        Self::Call(address)
    }

    /// Creates a contract.
    #[inline]
    pub fn create() -> Self {
        Self::Create
    }
    /// Returns `true` if the transaction is `Call`.
    #[inline]
    pub fn is_call(&self) -> bool {
        matches!(self, Self::Call(_))
    }

    /// Returns `true` if the transaction is `Create` or `Create2`.
    #[inline]
    pub fn is_create(&self) -> bool {
        matches!(self, Self::Create)
    }
}
=======
/// Transaction destination
pub type TransactTo = TxKind;
>>>>>>> 99367b1d

/// Create scheme.
#[derive(Clone, Copy, Debug, Eq, PartialEq, Hash)]
#[cfg_attr(feature = "serde", derive(serde::Serialize, serde::Deserialize))]
pub enum CreateScheme {
    /// Legacy create scheme of `CREATE`.
    Create,
    /// Create scheme of `CREATE2`.
    Create2 {
        /// Salt.
        salt: U256,
    },
}

/// What bytecode analysis to perform.
#[derive(Clone, Default, Debug, Eq, PartialEq, Hash)]
#[cfg_attr(feature = "serde", derive(serde::Serialize, serde::Deserialize))]
pub enum AnalysisKind {
    /// Do not perform bytecode analysis.
    Raw,
    /// Perform bytecode analysis.
    #[default]
    Analyse,
}

#[cfg(test)]
mod tests {
    use super::*;

    #[test]
    fn test_validate_tx_chain_id() {
        let mut env = Env::default();
        env.tx.chain_id = Some(1);
        env.cfg.chain_id = 2;
        assert_eq!(
            env.validate_tx::<crate::LatestSpec>(),
            Err(InvalidTransaction::InvalidChainId)
        );
    }

    #[test]
    fn test_validate_tx_access_list() {
        let mut env = Env::default();
        env.tx.access_list = vec![(Address::ZERO, vec![])];
        assert_eq!(
            env.validate_tx::<crate::FrontierSpec>(),
            Err(InvalidTransaction::AccessListNotSupported)
        );
    }
}<|MERGE_RESOLUTION|>--- conflicted
+++ resolved
@@ -4,13 +4,8 @@
 pub use handler_cfg::{CfgEnvWithHandlerCfg, EnvWithHandlerCfg, HandlerCfg};
 
 use crate::{
-<<<<<<< HEAD
-    calc_blob_gasprice, Account, Address, Bytes, HashMap, InvalidHeader, InvalidTransaction, Spec,
-    SpecId, B256, GAS_PER_BLOB, MAX_BLOB_NUMBER_PER_BLOCK, MAX_INITCODE_SIZE, U256,
-=======
     calc_blob_gasprice, Account, Address, Bytes, InvalidHeader, InvalidTransaction, Spec, SpecId,
-    B256, GAS_PER_BLOB, KECCAK_EMPTY, MAX_BLOB_NUMBER_PER_BLOCK, MAX_INITCODE_SIZE, U256,
->>>>>>> 99367b1d
+    B256, GAS_PER_BLOB, MAX_BLOB_NUMBER_PER_BLOCK, MAX_INITCODE_SIZE, U256,
     VERSIONED_HASH_VERSION_KZG,
 };
 use core::cmp::{min, Ordering};
@@ -686,7 +681,6 @@
     pub enveloped_tx: Option<Bytes>,
 }
 
-<<<<<<< HEAD
 /// Additional [TxEnv] fields for scroll.
 #[cfg(feature = "scroll")]
 #[derive(Clone, Debug, Default, PartialEq, Eq, Hash)]
@@ -698,44 +692,8 @@
     pub rlp_bytes: Option<Bytes>,
 }
 
-/// Transaction destination.
-#[derive(Clone, Debug, PartialEq, Eq, Hash)]
-#[cfg_attr(feature = "serde", derive(serde::Serialize, serde::Deserialize))]
-pub enum TransactTo {
-    /// Simple call to an address.
-    Call(Address),
-    /// Contract creation.
-    Create,
-}
-
-impl TransactTo {
-    /// Calls the given address.
-    #[inline]
-    pub fn call(address: Address) -> Self {
-        Self::Call(address)
-    }
-
-    /// Creates a contract.
-    #[inline]
-    pub fn create() -> Self {
-        Self::Create
-    }
-    /// Returns `true` if the transaction is `Call`.
-    #[inline]
-    pub fn is_call(&self) -> bool {
-        matches!(self, Self::Call(_))
-    }
-
-    /// Returns `true` if the transaction is `Create` or `Create2`.
-    #[inline]
-    pub fn is_create(&self) -> bool {
-        matches!(self, Self::Create)
-    }
-}
-=======
 /// Transaction destination
 pub type TransactTo = TxKind;
->>>>>>> 99367b1d
 
 /// Create scheme.
 #[derive(Clone, Copy, Debug, Eq, PartialEq, Hash)]
