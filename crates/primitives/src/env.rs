pub mod eip7702;
pub mod handler_cfg;

pub use eip7702::{
    Authorization, AuthorizationList, RecoveredAuthorization, Signature, SignedAuthorization,
};
pub use handler_cfg::{CfgEnvWithHandlerCfg, EnvWithHandlerCfg, HandlerCfg};

use crate::{
    calc_blob_gasprice, AccessListItem, Account, Address, Bytes, InvalidHeader, InvalidTransaction,
<<<<<<< HEAD
    Spec, SpecId, B256, GAS_PER_BLOB, MAX_BLOB_NUMBER_PER_BLOCK, MAX_INITCODE_SIZE,
    U256, VERSIONED_HASH_VERSION_KZG,
=======
    Spec, SpecId, B256, GAS_PER_BLOB, KECCAK_EMPTY, MAX_BLOB_NUMBER_PER_BLOCK, MAX_CODE_SIZE,
    MAX_INITCODE_SIZE, U256, VERSIONED_HASH_VERSION_KZG,
>>>>>>> 8700c8a2
};
use alloy_primitives::TxKind;
use core::cmp::{min, Ordering};
use core::hash::Hash;
use std::boxed::Box;
use std::vec::Vec;

#[cfg(not(feature = "scroll"))]
use crate::KECCAK_EMPTY;
#[cfg(feature = "scroll")]
use crate::POSEIDON_EMPTY;

/// EVM environment configuration.
#[derive(Clone, Debug, Default, PartialEq, Eq)]
#[cfg_attr(feature = "serde", derive(serde::Serialize, serde::Deserialize))]
pub struct Env {
    /// Configuration of the EVM itself.
    pub cfg: CfgEnv,
    /// Configuration of the block the transaction is in.
    pub block: BlockEnv,
    /// Configuration of the transaction that is being executed.
    pub tx: TxEnv,
}

impl Env {
    /// Resets environment to default values.
    #[inline]
    pub fn clear(&mut self) {
        *self = Self::default();
    }

    /// Create boxed [Env].
    #[inline]
    pub fn boxed(cfg: CfgEnv, block: BlockEnv, tx: TxEnv) -> Box<Self> {
        Box::new(Self { cfg, block, tx })
    }

    /// Calculates the effective gas price of the transaction.
    #[inline]
    pub fn effective_gas_price(&self) -> U256 {
        if let Some(priority_fee) = self.tx.gas_priority_fee {
            min(self.tx.gas_price, self.block.basefee + priority_fee)
        } else {
            self.tx.gas_price
        }
    }

    /// Calculates the [EIP-4844] `data_fee` of the transaction.
    ///
    /// Returns `None` if `Cancun` is not enabled. This is enforced in [`Env::validate_block_env`].
    ///
    /// [EIP-4844]: https://eips.ethereum.org/EIPS/eip-4844
    #[inline]
    pub fn calc_data_fee(&self) -> Option<U256> {
        self.block.get_blob_gasprice().map(|blob_gas_price| {
            U256::from(blob_gas_price).saturating_mul(U256::from(self.tx.get_total_blob_gas()))
        })
    }

    /// Calculates the maximum [EIP-4844] `data_fee` of the transaction.
    ///
    /// This is used for ensuring that the user has at least enough funds to pay the
    /// `max_fee_per_blob_gas * total_blob_gas`, on top of regular gas costs.
    ///
    /// See EIP-4844:
    /// <https://github.com/ethereum/EIPs/blob/master/EIPS/eip-4844.md#execution-layer-validation>
    pub fn calc_max_data_fee(&self) -> Option<U256> {
        self.tx.max_fee_per_blob_gas.map(|max_fee_per_blob_gas| {
            max_fee_per_blob_gas.saturating_mul(U256::from(self.tx.get_total_blob_gas()))
        })
    }

    /// Validate the block environment.
    #[inline]
    pub fn validate_block_env<SPEC: Spec>(&self) -> Result<(), InvalidHeader> {
        // `prevrandao` is required for the merge
        if SPEC::enabled(SpecId::MERGE) && self.block.prevrandao.is_none() {
            return Err(InvalidHeader::PrevrandaoNotSet);
        }
        // `excess_blob_gas` is required for Cancun
        if SPEC::enabled(SpecId::CANCUN) && self.block.blob_excess_gas_and_price.is_none() {
            return Err(InvalidHeader::ExcessBlobGasNotSet);
        }
        Ok(())
    }

    /// Validate transaction data that is set inside ENV and return error if something is wrong.
    ///
    /// Return initial spend gas (Gas needed to execute transaction).
    #[inline]
    pub fn validate_tx<SPEC: Spec>(&self) -> Result<(), InvalidTransaction> {
        // Check if the transaction's chain id is correct
        if let Some(tx_chain_id) = self.tx.chain_id {
            cfg_if::cfg_if! {
                if #[cfg(not(feature = "scroll"))] {
                    if tx_chain_id != self.cfg.chain_id {
                        return Err(InvalidTransaction::InvalidChainId);
                    }
                } else {
                    if !self.tx.scroll.is_l1_msg && tx_chain_id != self.cfg.chain_id {
                        return Err(InvalidTransaction::InvalidChainId);
                    }
                }
            }
        }

        // Check if gas_limit is more than block_gas_limit
        if !self.cfg.is_block_gas_limit_disabled()
            && U256::from(self.tx.gas_limit) > self.block.gas_limit
        {
            return Err(InvalidTransaction::CallerGasLimitMoreThanBlock);
        }

        // Check that access list is empty for transactions before BERLIN
        if !SPEC::enabled(SpecId::BERLIN) && !self.tx.access_list.is_empty() {
            return Err(InvalidTransaction::AccessListNotSupported);
        }

        // BASEFEE tx check
        if SPEC::enabled(SpecId::LONDON) {
            if let Some(priority_fee) = self.tx.gas_priority_fee {
                if priority_fee > self.tx.gas_price {
                    // or gas_max_fee for eip1559
                    return Err(InvalidTransaction::PriorityFeeGreaterThanMaxFee);
                }
            }

            // check minimal cost against basefee
            if !self.cfg.is_base_fee_check_disabled()
                && self.effective_gas_price() < self.block.basefee
            {
                return Err(InvalidTransaction::GasPriceLessThanBasefee);
            }
        }

        // EIP-3860: Limit and meter initcode
        if SPEC::enabled(SpecId::SHANGHAI) && self.tx.transact_to.is_create() {
            let max_initcode_size = self
                .cfg
                .limit_contract_code_size
                .map(|limit| limit.saturating_mul(2))
                .unwrap_or(MAX_INITCODE_SIZE);
            if self.tx.data.len() > max_initcode_size {
                return Err(InvalidTransaction::CreateInitCodeSizeLimit);
            }
        }

        // - For before CANCUN, check that `blob_hashes` and `max_fee_per_blob_gas` are empty / not set
        if !SPEC::enabled(SpecId::CANCUN)
            && (self.tx.max_fee_per_blob_gas.is_some() || !self.tx.blob_hashes.is_empty())
        {
            return Err(InvalidTransaction::BlobVersionedHashesNotSupported);
        }

        // Presence of max_fee_per_blob_gas means that this is blob transaction.
        if let Some(max) = self.tx.max_fee_per_blob_gas {
            // ensure that the user was willing to at least pay the current blob gasprice
            let price = self.block.get_blob_gasprice().expect("already checked");
            if U256::from(price) > max {
                return Err(InvalidTransaction::BlobGasPriceGreaterThanMax);
            }

            // there must be at least one blob
            if self.tx.blob_hashes.is_empty() {
                return Err(InvalidTransaction::EmptyBlobs);
            }

            // The field `to` deviates slightly from the semantics with the exception
            // that it MUST NOT be nil and therefore must always represent
            // a 20-byte address. This means that blob transactions cannot
            // have the form of a create transaction.
            if self.tx.transact_to.is_create() {
                return Err(InvalidTransaction::BlobCreateTransaction);
            }

            // all versioned blob hashes must start with VERSIONED_HASH_VERSION_KZG
            for blob in self.tx.blob_hashes.iter() {
                if blob[0] != VERSIONED_HASH_VERSION_KZG {
                    return Err(InvalidTransaction::BlobVersionNotSupported);
                }
            }

            // ensure the total blob gas spent is at most equal to the limit
            // assert blob_gas_used <= MAX_BLOB_GAS_PER_BLOCK
            let num_blobs = self.tx.blob_hashes.len();
            if num_blobs > MAX_BLOB_NUMBER_PER_BLOCK as usize {
                return Err(InvalidTransaction::TooManyBlobs {
                    have: num_blobs,
                    max: MAX_BLOB_NUMBER_PER_BLOCK as usize,
                });
            }
        } else {
            // if max_fee_per_blob_gas is not set, then blob_hashes must be empty
            if !self.tx.blob_hashes.is_empty() {
                return Err(InvalidTransaction::BlobVersionedHashesNotSupported);
            }
        }

        // check if EIP-7702 transaction is enabled.
        if !SPEC::enabled(SpecId::PRAGUE) && self.tx.authorization_list.is_some() {
            return Err(InvalidTransaction::AuthorizationListNotSupported);
        }

        if self.tx.authorization_list.is_some() {
            // Check if other fields are unset.
            if self.tx.max_fee_per_blob_gas.is_some() || !self.tx.blob_hashes.is_empty() {
                return Err(InvalidTransaction::AuthorizationListInvalidFields);
            }
        }

        Ok(())
    }

    /// Validate transaction against state.
    #[inline]
    pub fn validate_tx_against_state<SPEC: Spec>(
        &self,
        account: &mut Account,
    ) -> Result<(), InvalidTransaction> {
        // EIP-3607: Reject transactions from senders with deployed code
        // This EIP is introduced after london but there was no collision in past
        // so we can leave it enabled always
        cfg_if::cfg_if! {
            if #[cfg(not(feature = "scroll"))] {
                if !self.cfg.is_eip3607_disabled() && account.info.code_hash != KECCAK_EMPTY {
                    return Err(InvalidTransaction::RejectCallerWithCode);
                }
            } else {
                if !self.cfg.is_eip3607_disabled() && account.info.code_hash != POSEIDON_EMPTY {
                    return Err(InvalidTransaction::RejectCallerWithCode);
                }
            }
        }

        // Check that the transaction's nonce is correct
        if let Some(tx) = self.tx.nonce {
            let state = account.info.nonce;
            match tx.cmp(&state) {
                Ordering::Greater => {
                    return Err(InvalidTransaction::NonceTooHigh { tx, state });
                }
                Ordering::Less => {
                    return Err(InvalidTransaction::NonceTooLow { tx, state });
                }
                _ => {}
            }
        }

        let mut balance_check = U256::from(self.tx.gas_limit)
            .checked_mul(self.tx.gas_price)
            .and_then(|gas_cost| gas_cost.checked_add(self.tx.value))
            .ok_or(InvalidTransaction::OverflowPaymentInTransaction)?;

        if SPEC::enabled(SpecId::CANCUN) {
            // if the tx is not a blob tx, this will be None, so we add zero
            let data_fee = self.calc_max_data_fee().unwrap_or_default();
            balance_check = balance_check
                .checked_add(U256::from(data_fee))
                .ok_or(InvalidTransaction::OverflowPaymentInTransaction)?;
        }

        // Check if account has enough balance for gas_limit*gas_price and value transfer.
        // Transfer will be done inside `*_inner` functions.
        if balance_check > account.info.balance {
            if self.cfg.is_balance_check_disabled() {
                // Add transaction cost to balance to ensure execution doesn't fail.
                account.info.balance = balance_check;
            } else {
                return Err(InvalidTransaction::LackOfFundForMaxFee {
                    fee: Box::new(balance_check),
                    balance: Box::new(account.info.balance),
                });
            }
        }

        Ok(())
    }
}

/// EVM configuration.
#[cfg_attr(feature = "serde", derive(serde::Serialize, serde::Deserialize))]
#[derive(Clone, Debug, Eq, PartialEq)]
#[non_exhaustive]
pub struct CfgEnv {
    /// Chain ID of the EVM, it will be compared to the transaction's Chain ID.
    /// Chain ID is introduced EIP-155
    pub chain_id: u64,
    /// KZG Settings for point evaluation precompile. By default, this is loaded from the ethereum mainnet trusted setup.
    #[cfg(any(feature = "c-kzg", feature = "kzg-rs"))]
    #[cfg_attr(feature = "serde", serde(skip))]
    pub kzg_settings: crate::kzg::EnvKzgSettings,
    /// Bytecode that is created with CREATE/CREATE2 is by default analysed and jumptable is created.
    /// This is very beneficial for testing and speeds up execution of that bytecode if called multiple times.
    ///
    /// Default: Analyse
    pub perf_analyse_created_bytecodes: AnalysisKind,
    /// If some it will effects EIP-170: Contract code size limit. Useful to increase this because of tests.
    /// By default it is 0x6000 (~25kb).
    pub limit_contract_code_size: Option<usize>,
    /// A hard memory limit in bytes beyond which [crate::result::OutOfGasError::Memory] cannot be resized.
    ///
    /// In cases where the gas limit may be extraordinarily high, it is recommended to set this to
    /// a sane value to prevent memory allocation panics. Defaults to `2^32 - 1` bytes per
    /// EIP-1985.
    #[cfg(feature = "memory_limit")]
    pub memory_limit: u64,
    /// Skip balance checks if true. Adds transaction cost to balance to ensure execution doesn't fail.
    #[cfg(feature = "optional_balance_check")]
    pub disable_balance_check: bool,
    /// There are use cases where it's allowed to provide a gas limit that's higher than a block's gas limit. To that
    /// end, you can disable the block gas limit validation.
    /// By default, it is set to `false`.
    #[cfg(feature = "optional_block_gas_limit")]
    pub disable_block_gas_limit: bool,
    /// EIP-3607 rejects transactions from senders with deployed code. In development, it can be desirable to simulate
    /// calls from contracts, which this setting allows.
    /// By default, it is set to `false`.
    #[cfg(feature = "optional_eip3607")]
    pub disable_eip3607: bool,
    /// Disables all gas refunds. This is useful when using chains that have gas refunds disabled e.g. Avalanche.
    /// Reasoning behind removing gas refunds can be found in EIP-3298.
    /// By default, it is set to `false`.
    #[cfg(feature = "optional_gas_refund")]
    pub disable_gas_refund: bool,
    /// Disables base fee checks for EIP-1559 transactions.
    /// This is useful for testing method calls with zero gas price.
    /// By default, it is set to `false`.
    #[cfg(feature = "optional_no_base_fee")]
    pub disable_base_fee: bool,
    /// Disables the payout of the reward to the beneficiary.
    /// By default, it is set to `false`.
    #[cfg(feature = "optional_beneficiary_reward")]
    pub disable_beneficiary_reward: bool,
}

impl CfgEnv {
    /// Returns max code size from [`Self::limit_contract_code_size`] if set
    /// or default [`MAX_CODE_SIZE`] value.
    pub fn max_code_size(&self) -> usize {
        self.limit_contract_code_size.unwrap_or(MAX_CODE_SIZE)
    }

    pub fn with_chain_id(mut self, chain_id: u64) -> Self {
        self.chain_id = chain_id;
        self
    }

    #[cfg(feature = "optional_eip3607")]
    pub fn is_eip3607_disabled(&self) -> bool {
        self.disable_eip3607
    }

    #[cfg(not(feature = "optional_eip3607"))]
    pub fn is_eip3607_disabled(&self) -> bool {
        false
    }

    #[cfg(feature = "optional_balance_check")]
    pub fn is_balance_check_disabled(&self) -> bool {
        self.disable_balance_check
    }

    #[cfg(not(feature = "optional_balance_check"))]
    pub fn is_balance_check_disabled(&self) -> bool {
        false
    }

    #[cfg(feature = "optional_gas_refund")]
    pub fn is_gas_refund_disabled(&self) -> bool {
        self.disable_gas_refund
    }

    #[cfg(not(feature = "optional_gas_refund"))]
    pub fn is_gas_refund_disabled(&self) -> bool {
        false
    }

    #[cfg(feature = "optional_no_base_fee")]
    pub fn is_base_fee_check_disabled(&self) -> bool {
        self.disable_base_fee
    }

    #[cfg(not(feature = "optional_no_base_fee"))]
    pub fn is_base_fee_check_disabled(&self) -> bool {
        false
    }

    #[cfg(feature = "optional_block_gas_limit")]
    pub fn is_block_gas_limit_disabled(&self) -> bool {
        self.disable_block_gas_limit
    }

    #[cfg(not(feature = "optional_block_gas_limit"))]
    pub fn is_block_gas_limit_disabled(&self) -> bool {
        false
    }

    #[cfg(feature = "optional_beneficiary_reward")]
    pub fn is_beneficiary_reward_disabled(&self) -> bool {
        self.disable_beneficiary_reward
    }

    #[cfg(not(feature = "optional_beneficiary_reward"))]
    pub fn is_beneficiary_reward_disabled(&self) -> bool {
        false
    }
}

impl Default for CfgEnv {
    fn default() -> Self {
        Self {
            chain_id: 1,
            perf_analyse_created_bytecodes: AnalysisKind::default(),
            limit_contract_code_size: None,
            #[cfg(any(feature = "c-kzg", feature = "kzg-rs"))]
            kzg_settings: crate::kzg::EnvKzgSettings::Default,
            #[cfg(feature = "memory_limit")]
            memory_limit: (1 << 32) - 1,
            #[cfg(feature = "optional_balance_check")]
            disable_balance_check: false,
            #[cfg(feature = "optional_block_gas_limit")]
            disable_block_gas_limit: false,
            #[cfg(feature = "optional_eip3607")]
            disable_eip3607: false,
            #[cfg(feature = "optional_gas_refund")]
            disable_gas_refund: false,
            #[cfg(feature = "optional_no_base_fee")]
            disable_base_fee: false,
            #[cfg(feature = "optional_beneficiary_reward")]
            disable_beneficiary_reward: false,
        }
    }
}

/// The block environment.
#[derive(Clone, Debug, PartialEq, Eq, Hash)]
#[cfg_attr(feature = "serde", derive(serde::Serialize, serde::Deserialize))]
pub struct BlockEnv {
    /// The number of ancestor blocks of this block (block height).
    pub number: U256,
    /// Coinbase or miner or address that created and signed the block.
    ///
    /// This is the receiver address of all the gas spent in the block.
    pub coinbase: Address,

    /// The timestamp of the block in seconds since the UNIX epoch.
    pub timestamp: U256,
    /// The gas limit of the block.
    pub gas_limit: U256,
    /// The base fee per gas, added in the London upgrade with [EIP-1559].
    ///
    /// [EIP-1559]: https://eips.ethereum.org/EIPS/eip-1559
    pub basefee: U256,
    /// The difficulty of the block.
    ///
    /// Unused after the Paris (AKA the merge) upgrade, and replaced by `prevrandao`.
    pub difficulty: U256,
    /// The output of the randomness beacon provided by the beacon chain.
    ///
    /// Replaces `difficulty` after the Paris (AKA the merge) upgrade with [EIP-4399].
    ///
    /// NOTE: `prevrandao` can be found in a block in place of `mix_hash`.
    ///
    /// [EIP-4399]: https://eips.ethereum.org/EIPS/eip-4399
    pub prevrandao: Option<B256>,
    /// Excess blob gas and blob gasprice.
    /// See also [`crate::calc_excess_blob_gas`]
    /// and [`calc_blob_gasprice`].
    ///
    /// Incorporated as part of the Cancun upgrade via [EIP-4844].
    ///
    /// [EIP-4844]: https://eips.ethereum.org/EIPS/eip-4844
    pub blob_excess_gas_and_price: Option<BlobExcessGasAndPrice>,
}

impl BlockEnv {
    /// Takes `blob_excess_gas` saves it inside env
    /// and calculates `blob_fee` with [`BlobExcessGasAndPrice`].
    pub fn set_blob_excess_gas_and_price(&mut self, excess_blob_gas: u64) {
        self.blob_excess_gas_and_price = Some(BlobExcessGasAndPrice::new(excess_blob_gas));
    }
    /// See [EIP-4844] and [`crate::calc_blob_gasprice`].
    ///
    /// Returns `None` if `Cancun` is not enabled. This is enforced in [`Env::validate_block_env`].
    ///
    /// [EIP-4844]: https://eips.ethereum.org/EIPS/eip-4844
    #[inline]
    pub fn get_blob_gasprice(&self) -> Option<u128> {
        self.blob_excess_gas_and_price
            .as_ref()
            .map(|a| a.blob_gasprice)
    }

    /// Return `blob_excess_gas` header field. See [EIP-4844].
    ///
    /// Returns `None` if `Cancun` is not enabled. This is enforced in [`Env::validate_block_env`].
    ///
    /// [EIP-4844]: https://eips.ethereum.org/EIPS/eip-4844
    #[inline]
    pub fn get_blob_excess_gas(&self) -> Option<u64> {
        self.blob_excess_gas_and_price
            .as_ref()
            .map(|a| a.excess_blob_gas)
    }

    /// Clears environment and resets fields to default values.
    #[inline]
    pub fn clear(&mut self) {
        *self = Self::default();
    }
}

impl Default for BlockEnv {
    fn default() -> Self {
        Self {
            number: U256::ZERO,
            coinbase: Address::ZERO,
            timestamp: U256::from(1),
            gas_limit: U256::MAX,
            basefee: U256::ZERO,
            difficulty: U256::ZERO,
            prevrandao: Some(B256::ZERO),
            blob_excess_gas_and_price: Some(BlobExcessGasAndPrice::new(0)),
        }
    }
}

/// The transaction environment.
#[derive(Clone, Debug, PartialEq, Eq)]
#[cfg_attr(feature = "serde", derive(serde::Serialize, serde::Deserialize))]
pub struct TxEnv {
    /// Caller aka Author aka transaction signer.
    pub caller: Address,
    /// The gas limit of the transaction.
    pub gas_limit: u64,
    /// The gas price of the transaction.
    pub gas_price: U256,
    /// The destination of the transaction.
    pub transact_to: TxKind,
    /// The value sent to `transact_to`.
    pub value: U256,
    /// The data of the transaction.
    pub data: Bytes,

    /// The nonce of the transaction.
    ///
    /// Caution: If set to `None`, then nonce validation against the account's nonce is skipped: [InvalidTransaction::NonceTooHigh] and [InvalidTransaction::NonceTooLow]
    pub nonce: Option<u64>,

    /// The chain ID of the transaction. If set to `None`, no checks are performed.
    ///
    /// Incorporated as part of the Spurious Dragon upgrade via [EIP-155].
    ///
    /// [EIP-155]: https://eips.ethereum.org/EIPS/eip-155
    pub chain_id: Option<u64>,

    /// A list of addresses and storage keys that the transaction plans to access.
    ///
    /// Added in [EIP-2930].
    ///
    /// [EIP-2930]: https://eips.ethereum.org/EIPS/eip-2930
    pub access_list: Vec<AccessListItem>,

    /// The priority fee per gas.
    ///
    /// Incorporated as part of the London upgrade via [EIP-1559].
    ///
    /// [EIP-1559]: https://eips.ethereum.org/EIPS/eip-1559
    pub gas_priority_fee: Option<U256>,

    /// The list of blob versioned hashes. Per EIP there should be at least
    /// one blob present if [`Self::max_fee_per_blob_gas`] is `Some`.
    ///
    /// Incorporated as part of the Cancun upgrade via [EIP-4844].
    ///
    /// [EIP-4844]: https://eips.ethereum.org/EIPS/eip-4844
    pub blob_hashes: Vec<B256>,

    /// The max fee per blob gas.
    ///
    /// Incorporated as part of the Cancun upgrade via [EIP-4844].
    ///
    /// [EIP-4844]: https://eips.ethereum.org/EIPS/eip-4844
    pub max_fee_per_blob_gas: Option<U256>,

    /// List of authorizations, that contains the signature that authorizes this
    /// caller to place the code to signer account.
    ///
    /// Set EOA account code for one transaction
    ///
    /// [EIP-Set EOA account code for one transaction](https://eips.ethereum.org/EIPS/eip-7702)
    pub authorization_list: Option<AuthorizationList>,

    #[cfg_attr(feature = "serde", serde(flatten))]
    #[cfg(feature = "optimism")]
    /// Optimism fields.
    pub optimism: OptimismFields,

    #[cfg_attr(feature = "serde", serde(flatten))]
    #[cfg(feature = "scroll")]
    /// Scroll fields
    pub scroll: ScrollFields,
}

pub enum TxType {
    Legacy,
    Eip1559,
    BlobTx,
    EofCreate,
}

impl TxEnv {
    /// See [EIP-4844], [`Env::calc_data_fee`], and [`Env::calc_max_data_fee`].
    ///
    /// [EIP-4844]: https://eips.ethereum.org/EIPS/eip-4844
    #[inline]
    pub fn get_total_blob_gas(&self) -> u64 {
        GAS_PER_BLOB * self.blob_hashes.len() as u64
    }

    /// Clears environment and resets fields to default values.
    #[inline]
    pub fn clear(&mut self) {
        *self = Self::default();
    }
}

impl Default for TxEnv {
    fn default() -> Self {
        Self {
            caller: Address::ZERO,
            gas_limit: u64::MAX,
            gas_price: U256::ZERO,
            gas_priority_fee: None,
            transact_to: TxKind::Call(Address::ZERO), // will do nothing
            value: U256::ZERO,
            data: Bytes::new(),
            chain_id: None,
            nonce: None,
            access_list: Vec::new(),
            blob_hashes: Vec::new(),
            max_fee_per_blob_gas: None,
            authorization_list: None,
            #[cfg(feature = "optimism")]
            optimism: OptimismFields::default(),
            #[cfg(feature = "scroll")]
            scroll: ScrollFields::default(),
        }
    }
}

/// Structure holding block blob excess gas and it calculates blob fee.
///
/// Incorporated as part of the Cancun upgrade via [EIP-4844].
///
/// [EIP-4844]: https://eips.ethereum.org/EIPS/eip-4844
#[derive(Clone, Debug, PartialEq, Eq, Hash)]
#[cfg_attr(feature = "serde", derive(serde::Serialize, serde::Deserialize))]
pub struct BlobExcessGasAndPrice {
    /// The excess blob gas of the block.
    pub excess_blob_gas: u64,
    /// The calculated blob gas price based on the `excess_blob_gas`, See [calc_blob_gasprice]
    pub blob_gasprice: u128,
}

impl BlobExcessGasAndPrice {
    /// Creates a new instance by calculating the blob gas price with [`calc_blob_gasprice`].
    pub fn new(excess_blob_gas: u64) -> Self {
        let blob_gasprice = calc_blob_gasprice(excess_blob_gas);
        Self {
            excess_blob_gas,
            blob_gasprice,
        }
    }
}

/// Additional [TxEnv] fields for optimism.
#[cfg(feature = "optimism")]
#[derive(Clone, Debug, Default, PartialEq, Eq, Hash)]
#[cfg_attr(feature = "serde", derive(serde::Serialize, serde::Deserialize))]
pub struct OptimismFields {
    /// The source hash is used to make sure that deposit transactions do
    /// not have identical hashes.
    ///
    /// L1 originated deposit transaction source hashes are computed using
    /// the hash of the l1 block hash and the l1 log index.
    /// L1 attributes deposit source hashes are computed with the l1 block
    /// hash and the sequence number = l2 block number - l2 epoch start
    /// block number.
    ///
    /// These two deposit transaction sources specify a domain in the outer
    /// hash so there are no collisions.
    pub source_hash: Option<B256>,
    /// The amount to increase the balance of the `from` account as part of
    /// a deposit transaction. This is unconditional and is applied to the
    /// `from` account even if the deposit transaction fails since
    /// the deposit is pre-paid on L1.
    pub mint: Option<u128>,
    /// Whether or not the transaction is a system transaction.
    pub is_system_transaction: Option<bool>,
    /// An enveloped EIP-2718 typed transaction. This is used
    /// to compute the L1 tx cost using the L1 block info, as
    /// opposed to requiring downstream apps to compute the cost
    /// externally.
    /// This field is optional to allow the [TxEnv] to be constructed
    /// for non-optimism chains when the `optimism` feature is enabled,
    /// but the [CfgEnv] `optimism` field is set to false.
    pub enveloped_tx: Option<Bytes>,
}

/// Additional [TxEnv] fields for scroll.
#[cfg(feature = "scroll")]
#[derive(Clone, Debug, Default, PartialEq, Eq, Hash)]
#[cfg_attr(feature = "serde", derive(serde::Serialize, serde::Deserialize))]
pub struct ScrollFields {
    pub is_l1_msg: bool,
    /// The RLP-encoded bytes of the transaction. This is used
    /// to compute the L1 tx cost using the L1 block info.
    pub rlp_bytes: Option<Bytes>,
}

/// Transaction destination
pub type TransactTo = TxKind;

/// Create scheme.
#[derive(Clone, Copy, Debug, Eq, PartialEq, Hash)]
#[cfg_attr(feature = "serde", derive(serde::Serialize, serde::Deserialize))]
pub enum CreateScheme {
    /// Legacy create scheme of `CREATE`.
    Create,
    /// Create scheme of `CREATE2`.
    Create2 {
        /// Salt.
        salt: U256,
    },
}

/// What bytecode analysis to perform.
#[derive(Clone, Default, Debug, Eq, PartialEq, Hash)]
#[cfg_attr(feature = "serde", derive(serde::Serialize, serde::Deserialize))]
pub enum AnalysisKind {
    /// Do not perform bytecode analysis.
    Raw,
    /// Perform bytecode analysis.
    #[default]
    Analyse,
}

#[cfg(test)]
mod tests {
    use super::*;

    #[test]
    fn test_validate_tx_chain_id() {
        let mut env = Env::default();
        env.tx.chain_id = Some(1);
        env.cfg.chain_id = 2;
        assert_eq!(
            env.validate_tx::<crate::LatestSpec>(),
            Err(InvalidTransaction::InvalidChainId)
        );
    }

    #[test]
    fn test_validate_tx_access_list() {
        let mut env = Env::default();
        env.tx.access_list = vec![AccessListItem {
            address: Address::ZERO,
            storage_keys: vec![],
        }];
        assert_eq!(
            env.validate_tx::<crate::FrontierSpec>(),
            Err(InvalidTransaction::AccessListNotSupported)
        );
    }
}<|MERGE_RESOLUTION|>--- conflicted
+++ resolved
@@ -8,13 +8,8 @@
 
 use crate::{
     calc_blob_gasprice, AccessListItem, Account, Address, Bytes, InvalidHeader, InvalidTransaction,
-<<<<<<< HEAD
-    Spec, SpecId, B256, GAS_PER_BLOB, MAX_BLOB_NUMBER_PER_BLOCK, MAX_INITCODE_SIZE,
+    Spec, SpecId, B256, GAS_PER_BLOB, MAX_BLOB_NUMBER_PER_BLOCK, MAX_CODE_SIZE, MAX_INITCODE_SIZE,
     U256, VERSIONED_HASH_VERSION_KZG,
-=======
-    Spec, SpecId, B256, GAS_PER_BLOB, KECCAK_EMPTY, MAX_BLOB_NUMBER_PER_BLOCK, MAX_CODE_SIZE,
-    MAX_INITCODE_SIZE, U256, VERSIONED_HASH_VERSION_KZG,
->>>>>>> 8700c8a2
 };
 use alloy_primitives::TxKind;
 use core::cmp::{min, Ordering};
