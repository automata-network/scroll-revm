--- conflicted
+++ resolved
@@ -1,13 +1,7 @@
 use crate::{
-<<<<<<< HEAD
-    alloc::vec::Vec, calc_blob_gasprice, Account, InvalidHeader, InvalidTransaction, Spec, SpecId,
-    B160, B256, GAS_PER_BLOB, MAX_BLOB_NUMBER_PER_BLOCK, MAX_INITCODE_SIZE, U256,
-    VERSIONED_HASH_VERSION_KZG,
-=======
     alloc::vec::Vec, calc_blob_gasprice, Account, Address, Bytes, InvalidHeader,
-    InvalidTransaction, Spec, SpecId, B256, GAS_PER_BLOB, KECCAK_EMPTY, MAX_BLOB_NUMBER_PER_BLOCK,
+    InvalidTransaction, Spec, SpecId, B256, GAS_PER_BLOB, MAX_BLOB_NUMBER_PER_BLOCK,
     MAX_INITCODE_SIZE, U256, VERSIONED_HASH_VERSION_KZG,
->>>>>>> 23cbac47
 };
 use core::cmp::{min, Ordering};
 
