//! # revm-primitives
//!
//! EVM primitive types.
#![cfg_attr(not(test), warn(unused_crate_dependencies))]
#![cfg_attr(not(feature = "std"), no_std)]

#[cfg(not(feature = "std"))]
extern crate alloc as std;

mod bytecode;
mod constants;
pub mod db;
pub mod env;

#[cfg(feature = "c-kzg")]
pub mod kzg;
pub mod precompile;
pub mod result;
pub mod specification;
pub mod state;
pub mod utilities;
pub use alloy_primitives::{
    self, address, b256, bytes, fixed_bytes, hex, hex_literal, ruint, uint, Address, Bytes,
    FixedBytes, Log, LogData, B256, I256, U256,
};
pub use bitvec;
pub use bytecode::*;
pub use constants::*;
pub use env::*;

cfg_if::cfg_if! {
<<<<<<< HEAD
    if #[cfg(feature = "faster-hash")] {
        pub use hashbrown::{hash_map, hash_set, HashMap, HashSet};
    } else if #[cfg(feature = "std")] {
=======
    if #[cfg(all(not(feature = "hashbrown"), feature = "std"))] {
>>>>>>> a04c7cdc
        pub use std::collections::{hash_map, hash_set, HashMap, HashSet};
        use hashbrown as _;
    } else {
        pub use hashbrown::{hash_map, hash_set, HashMap, HashSet};
    }
}

#[cfg(feature = "c-kzg")]
pub use kzg::{EnvKzgSettings, KzgSettings};
pub use precompile::*;
pub use result::*;
pub use specification::*;
pub use state::*;
pub use utilities::*;<|MERGE_RESOLUTION|>--- conflicted
+++ resolved
@@ -29,13 +29,7 @@
 pub use env::*;
 
 cfg_if::cfg_if! {
-<<<<<<< HEAD
-    if #[cfg(feature = "faster-hash")] {
-        pub use hashbrown::{hash_map, hash_set, HashMap, HashSet};
-    } else if #[cfg(feature = "std")] {
-=======
     if #[cfg(all(not(feature = "hashbrown"), feature = "std"))] {
->>>>>>> a04c7cdc
         pub use std::collections::{hash_map, hash_set, HashMap, HashSet};
         use hashbrown as _;
     } else {
