--- conflicted
+++ resolved
@@ -26,11 +26,7 @@
 bitflags = { version = "2.4.2", default-features = false }
 
 # For setting the CfgEnv KZGSettings. Enabled by c-kzg flag.
-<<<<<<< HEAD
 c-kzg = { version = "1.0.0", default-features = false, optional = true }
-=======
-c-kzg = { version = "0.4.2", default-features = false, optional = true }
->>>>>>> 46bbcfc1
 once_cell = { version = "1.19", default-features = false, optional = true }
 
 # utility
