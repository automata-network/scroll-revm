--- conflicted
+++ resolved
@@ -22,7 +22,7 @@
 aurora-engine-modexp = { version = "1.0", default-features = false }
 
 # Optional KZG point evaluation precompile
-c-kzg = { version = "0.4.1", default-features = false, optional = true }
+c-kzg = { version = "1.0.0", default-features = false, optional = true }
 
 # TODO: make specific feature for this in c-kzg-4844
 blst = { version = "0.3.11", default-features = false, optional = true }
@@ -49,14 +49,9 @@
 asm-keccak = ["revm-primitives/asm-keccak"]
 
 optimism = ["revm-primitives/optimism"]
-<<<<<<< HEAD
 scroll = ["revm-primitives/scroll"]
 
 # This library may not work on all no_std platforms as they depend on C libraries.
-=======
-
-# These libraries may not work on all no_std platforms as they depend on C.
->>>>>>> ccca8c68
 
 # Enables the KZG point evaluation precompile.
 # TODO: remove `blst` dep when `c-kzg` has a portable feature
