[package]
authors = ["Dragan Rakita <dragan0rakita@gmail.com>"]
description = "revm Precompiles - Ethereum compatible precompiled contracts"
edition = "2021"
keywords = ["no_std", "ethereum", "evm", "revm", "precompiles"]
license = "MIT"
name = "revm-precompile"
repository = "https://github.com/bluealloy/revm"
version = "4.0.1"

[package.metadata.docs.rs]
all-features = true
rustdoc-args = ["--cfg", "docsrs"]

[dependencies]
revm-primitives = { path = "../primitives", version = "2.0.1", default-features = false }
bn = { package = "substrate-bn", version = "0.6", default-features = false }
once_cell = { version = "1.19", default-features = false, features = ["alloc"] }
ripemd = { version = "0.1", default-features = false }
sha2 = { version = "0.10", default-features = false }
# modexp precompile
aurora-engine-modexp = { version = "1.0", default-features = false }

# Optional KZG point evaluation precompile
c-kzg = { version = "1.0.0", default-features = false, optional = true }

# TODO: make specific feature for this in c-kzg-4844
blst = { version = "0.3.11", default-features = false, optional = true }

# ecRecover precompile
k256 = { version = "0.13.3", default-features = false, features = ["ecdsa"] }
secp256k1 = { version = "0.28.2", default-features = false, features = [
    "alloc",
    "recovery",
], optional = true }


[features]
default = ["std", "c-kzg", "secp256k1"]
std = [
    "revm-primitives/std",
    "k256/std",
    "once_cell/std",
    "ripemd/std",
    "sha2/std",
    "c-kzg?/std",
    "secp256k1?/std",
]
asm-keccak = ["revm-primitives/asm-keccak"]

optimism = ["revm-primitives/optimism"]
<<<<<<< HEAD
scroll = ["revm-primitives/scroll"]
=======
# Optimism default handler enabled Optimism handler register by default in EvmBuilder.
optimism-default-handler = [
    "optimism",
    "revm-primitives/optimism-default-handler",
]
negate-optimism-default-handler = [
    "revm-primitives/negate-optimism-default-handler",
]
>>>>>>> dee3c772

# This library may not work on all no_std platforms as they depend on C libraries.

# Enables the KZG point evaluation precompile.
# TODO: remove `blst` dep when `c-kzg` has a portable feature
c-kzg = ["dep:c-kzg", "revm-primitives/c-kzg", "dep:blst", "blst?/portable"]

# Use `secp256k1` as a faster alternative to `k256`.
# The problem that `secp256k1` has is it fails to build for `wasm` target on Windows and Mac as it is c lib.
# In Linux it passes. If you don't require to build wasm on win/mac, it is safe to use it and it is enabled by default.
secp256k1 = ["dep:secp256k1"]<|MERGE_RESOLUTION|>--- conflicted
+++ resolved
@@ -49,9 +49,6 @@
 asm-keccak = ["revm-primitives/asm-keccak"]
 
 optimism = ["revm-primitives/optimism"]
-<<<<<<< HEAD
-scroll = ["revm-primitives/scroll"]
-=======
 # Optimism default handler enabled Optimism handler register by default in EvmBuilder.
 optimism-default-handler = [
     "optimism",
@@ -60,9 +57,18 @@
 negate-optimism-default-handler = [
     "revm-primitives/negate-optimism-default-handler",
 ]
->>>>>>> dee3c772
 
-# This library may not work on all no_std platforms as they depend on C libraries.
+scroll = ["revm-primitives/scroll"]
+# Scroll default handler enabled Scroll handler register by default in EvmBuilder.
+scroll-default-handler = [
+    "scroll",
+    "revm-primitives/scroll-default-handler",
+]
+negate-scroll-default-handler = [
+    "revm-primitives/negate-scroll-default-handler",
+]
+
+# These libraries may not work on all no_std platforms as they depend on C.
 
 # Enables the KZG point evaluation precompile.
 # TODO: remove `blst` dep when `c-kzg` has a portable feature
