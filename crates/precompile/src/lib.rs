--- conflicted
+++ resolved
@@ -282,9 +282,6 @@
     }
 }
 
-<<<<<<< HEAD
-#[allow(non_camel_case_types)]
-=======
 impl PrecompileWithAddress {
     /// Returns reference of address.
     #[inline]
@@ -299,7 +296,7 @@
     }
 }
 
->>>>>>> 99367b1d
+#[allow(non_camel_case_types)]
 #[derive(Copy, Clone, Debug, PartialEq, Eq, Hash, Ord, PartialOrd)]
 pub enum PrecompileSpecId {
     HOMESTEAD,
@@ -332,15 +329,11 @@
             #[cfg(feature = "optimism")]
             BEDROCK | REGOLITH | CANYON => Self::BERLIN,
             #[cfg(feature = "optimism")]
-<<<<<<< HEAD
-            ECOTONE => Self::CANCUN,
+            ECOTONE | FJORD => Self::CANCUN,
             #[cfg(feature = "scroll")]
             PRE_BERNOULLI => Self::PRE_BERNOULLI,
             #[cfg(feature = "scroll")]
             BERNOULLI | CURIE => Self::BERNOULLI,
-=======
-            ECOTONE | FJORD => Self::CANCUN,
->>>>>>> 99367b1d
         }
     }
 }
