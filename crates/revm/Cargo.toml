[package]
authors = ["Dragan Rakita <dragan0rakita@gmail.com>"]
description = "revm - Rust Ethereum Virtual Machine"
edition = "2021"
keywords = ["no_std", "ethereum", "evm", "revm"]
license = "MIT"
name = "revm"
repository = "https://github.com/bluealloy/revm"
version = "6.0.0"
readme = "../../README.md"

[package.metadata.docs.rs]
all-features = true
rustdoc-args = ["--cfg", "docsrs"]

[dependencies]
# revm
revm-interpreter = { path = "../interpreter", version = "3.0.0", default-features = false }
revm-precompile = { path = "../precompile", version = "4.0.1", default-features = false }

# misc
auto_impl = { version = "1.1", default-features = false }
cfg-if = "1.0"

# Optional
serde = { version = "1.0", default-features = false, features = [
    "derive",
    "rc",
], optional = true }
serde_json = { version = "1.0", default-features = false, features = [
    "alloc",
], optional = true }

# ethersdb
tokio = { version = "1.36", features = [
    "rt-multi-thread",
    "macros",
], optional = true }
ethers-providers = { version = "2.0", optional = true }
ethers-core = { version = "2.0", optional = true }
futures = { version = "0.3.30", optional = true }

[dev-dependencies]
ethers-contract = { version = "2.0.13", default-features = false }
anyhow = "1.0.79"
criterion = "0.5"
indicatif = "0.17"

[features]
default = ["std", "c-kzg", "secp256k1"]
std = [
    "serde?/std",
    "serde_json?/std",
    "serde_json?/preserve_order",
    "revm-interpreter/std",
    "revm-precompile/std",
]
serde = ["dep:serde", "dep:serde_json", "revm-interpreter/serde"]
arbitrary = ["revm-interpreter/arbitrary"]
asm-keccak = ["revm-interpreter/asm-keccak", "revm-precompile/asm-keccak"]

test-utils = []

optimism = ["revm-interpreter/optimism", "revm-precompile/optimism"]
# Optimism default handler enabled Optimism handler register by default in EvmBuilder.
<<<<<<< HEAD
optimism_default_handler = ["optimism"]
negate_optimism_default_handler = []
scroll = ["revm-interpreter/scroll", "revm-precompile/scroll"]
=======
optimism-default-handler = [
    "optimism",
    "revm-precompile/optimism-default-handler",
    "revm-interpreter/optimism-default-handler",
]
negate-optimism-default-handler = [
    "revm-precompile/negate-optimism-default-handler",
    "revm-interpreter/negate-optimism-default-handler",
]
>>>>>>> dee3c772


ethersdb = [
    "std",
    "tokio",
    "futures",
    "ethers-providers",
    "ethers-core",
] # Negate optimism default handler

dev = [
    "memory_limit",
    "optional_balance_check",
    "optional_block_gas_limit",
    "optional_eip3607",
    "optional_gas_refund",
    "optional_no_base_fee",
    "optional_beneficiary_reward",
]
memory_limit = ["revm-interpreter/memory_limit"]
optional_balance_check = ["revm-interpreter/optional_balance_check"]
optional_block_gas_limit = ["revm-interpreter/optional_block_gas_limit"]
optional_eip3607 = ["revm-interpreter/optional_eip3607"]
optional_gas_refund = ["revm-interpreter/optional_gas_refund"]
optional_no_base_fee = ["revm-interpreter/optional_no_base_fee"]
optional_beneficiary_reward = ["revm-interpreter/optional_beneficiary_reward"]

# See comments in `revm-precompile`
secp256k1 = ["revm-precompile/secp256k1"]
c-kzg = ["revm-precompile/c-kzg"]

[[example]]
name = "fork_ref_transact"
path = "../../examples/fork_ref_transact.rs"
required-features = ["ethersdb"]

[[example]]
name = "generate_block_traces"
path = "../../examples/generate_block_traces.rs"
required-features = ["std", "serde", "ethersdb"]

[[bench]]
name = "bench"
path = "benches/bench.rs"
harness = false<|MERGE_RESOLUTION|>--- conflicted
+++ resolved
@@ -63,11 +63,6 @@
 
 optimism = ["revm-interpreter/optimism", "revm-precompile/optimism"]
 # Optimism default handler enabled Optimism handler register by default in EvmBuilder.
-<<<<<<< HEAD
-optimism_default_handler = ["optimism"]
-negate_optimism_default_handler = []
-scroll = ["revm-interpreter/scroll", "revm-precompile/scroll"]
-=======
 optimism-default-handler = [
     "optimism",
     "revm-precompile/optimism-default-handler",
@@ -77,7 +72,18 @@
     "revm-precompile/negate-optimism-default-handler",
     "revm-interpreter/negate-optimism-default-handler",
 ]
->>>>>>> dee3c772
+
+scroll = ["revm-interpreter/scroll", "revm-precompile/scroll"]
+# Scroll default handler enabled Scroll handler register by default in EvmBuilder.
+scroll-default-handler = [
+    "scroll",
+    "revm-precompile/scroll-default-handler",
+    "revm-interpreter/scroll-default-handler",
+]
+negate-scroll-default-handler = [
+    "revm-precompile/negate-scroll-default-handler",
+    "revm-interpreter/negate-scroll-default-handler",
+]
 
 
 ethersdb = [
