use crate::{
    gas::{self, warm_cold_cost},
    interpreter::Interpreter,
    primitives::{Bytes, Log, LogData, Spec, SpecId::*, B256, U256},
    Host, InstructionResult, SStoreResult,
};
use core::cmp::min;
use revm_primitives::{BLOCKHASH_SERVE_WINDOW, BLOCKHASH_STORAGE_ADDRESS, BLOCK_HASH_HISTORY};
use std::vec::Vec;

pub fn balance<H: Host + ?Sized, SPEC: Spec>(interpreter: &mut Interpreter, host: &mut H) {
    pop_address!(interpreter, address);
    let Some((balance, is_cold)) = host.balance(address) else {
        interpreter.instruction_result = InstructionResult::FatalExternalError;
        return;
    };
    gas!(
        interpreter,
        if SPEC::enabled(BERLIN) {
            warm_cold_cost(is_cold)
        } else if SPEC::enabled(ISTANBUL) {
            // EIP-1884: Repricing for trie-size-dependent opcodes
            700
        } else if SPEC::enabled(TANGERINE) {
            400
        } else {
            20
        }
    );
    push!(interpreter, balance);
}

/// EIP-1884: Repricing for trie-size-dependent opcodes
pub fn selfbalance<H: Host + ?Sized, SPEC: Spec>(interpreter: &mut Interpreter, host: &mut H) {
    check!(interpreter, ISTANBUL);
    gas!(interpreter, gas::LOW);
    let Some((balance, _)) = host.balance(interpreter.contract.target_address) else {
        interpreter.instruction_result = InstructionResult::FatalExternalError;
        return;
    };
    push!(interpreter, balance);
}

<<<<<<< HEAD
#[cfg(not(feature = "scroll"))]
pub fn extcodesize<H: Host, SPEC: Spec>(interpreter: &mut Interpreter, host: &mut H) {
=======
pub fn extcodesize<H: Host + ?Sized, SPEC: Spec>(interpreter: &mut Interpreter, host: &mut H) {
>>>>>>> a04c7cdc
    pop_address!(interpreter, address);
    let Some((code, is_cold)) = host.code(address) else {
        interpreter.instruction_result = InstructionResult::FatalExternalError;
        return;
    };
    if SPEC::enabled(BERLIN) {
        gas!(interpreter, warm_cold_cost(is_cold));
    } else if SPEC::enabled(TANGERINE) {
        gas!(interpreter, 700);
    } else {
        gas!(interpreter, 20);
    }

    push!(interpreter, U256::from(code.len()));
}

#[cfg(feature = "scroll")]
pub fn extcodesize<H: Host, SPEC: Spec>(interpreter: &mut Interpreter, host: &mut H) {
    pop_address!(interpreter, address);
    let Some((code_size, is_cold)) = host.code_size(address) else {
        interpreter.instruction_result = InstructionResult::FatalExternalError;
        return;
    };
    gas!(
        interpreter,
        if is_cold {
            COLD_ACCOUNT_ACCESS_COST
        } else {
            WARM_STORAGE_READ_COST
        }
    );

    push!(interpreter, U256::from(code_size));
}

/// EIP-1052: EXTCODEHASH opcode
pub fn extcodehash<H: Host + ?Sized, SPEC: Spec>(interpreter: &mut Interpreter, host: &mut H) {
    check!(interpreter, CONSTANTINOPLE);
    pop_address!(interpreter, address);

    #[cfg(not(feature = "scroll"))]
    let result = host.code_hash(address);
    #[cfg(feature = "scroll")]
    let result = host.keccak_code_hash(address);

    let Some((code_hash, is_cold)) = result else {
        interpreter.instruction_result = InstructionResult::FatalExternalError;
        return;
    };
    if SPEC::enabled(BERLIN) {
        gas!(interpreter, warm_cold_cost(is_cold));
    } else if SPEC::enabled(ISTANBUL) {
        gas!(interpreter, 700);
    } else {
        gas!(interpreter, 400);
    }
    push_b256!(interpreter, code_hash);
}

pub fn extcodecopy<H: Host + ?Sized, SPEC: Spec>(interpreter: &mut Interpreter, host: &mut H) {
    pop_address!(interpreter, address);
    pop!(interpreter, memory_offset, code_offset, len_u256);

    let Some((code, is_cold)) = host.code(address) else {
        interpreter.instruction_result = InstructionResult::FatalExternalError;
        return;
    };

    let len = as_usize_or_fail!(interpreter, len_u256);
    gas_or_fail!(
        interpreter,
        gas::extcodecopy_cost(SPEC::SPEC_ID, len as u64, is_cold)
    );
    if len == 0 {
        return;
    }
    let memory_offset = as_usize_or_fail!(interpreter, memory_offset);
    let code_offset = min(as_usize_saturated!(code_offset), code.len());
    resize_memory!(interpreter, memory_offset, len);

    // Note: this can't panic because we resized memory to fit.
    interpreter
        .shared_memory
        .set_data(memory_offset, code_offset, len, &code.original_bytes());
}

<<<<<<< HEAD
pub fn blockhash<H: Host, SPEC: Spec>(interpreter: &mut Interpreter, host: &mut H) {
    gas!(interpreter, gas::BLOCKHASH);
    pop_top!(interpreter, number);

    if let Some(diff) = host.env().block.number.checked_sub(*number) {
        let diff = as_usize_saturated!(diff);
        // blockhash should push zero if number is same as current block number.
        if diff <= BLOCK_HASH_HISTORY && diff != 0 {
            #[cfg(feature = "scroll")]
            if SPEC::enabled(BERNOULLI) {
                let number64 = as_usize_or_fail!(interpreter, number);
                let mut hasher = crate::primitives::Keccak256::new();
                hasher.update(host.env().cfg.chain_id.to_be_bytes());
                hasher.update(number64.to_be_bytes());
                *number = U256::from_be_bytes(*hasher.finalize());
                return;
            }
            let Some(hash) = host.block_hash(*number) else {
                interpreter.instruction_result = InstructionResult::FatalExternalError;
=======
pub fn blockhash<H: Host + ?Sized, SPEC: Spec>(interpreter: &mut Interpreter, host: &mut H) {
    gas!(interpreter, gas::BLOCKHASH);
    pop_top!(interpreter, number);

    let block_number = host.env().block.number;

    match block_number.checked_sub(*number) {
        Some(diff) if !diff.is_zero() => {
            let diff = as_usize_saturated!(diff);

            // blockhash should push zero if number is same as current block number.
            if SPEC::enabled(PRAGUE) && diff <= BLOCKHASH_SERVE_WINDOW {
                let value = sload!(
                    interpreter,
                    host,
                    BLOCKHASH_STORAGE_ADDRESS,
                    number.wrapping_rem(U256::from(BLOCKHASH_SERVE_WINDOW))
                );
                *number = value;
                return;
            } else if diff <= BLOCK_HASH_HISTORY {
                let Some(hash) = host.block_hash(*number) else {
                    interpreter.instruction_result = InstructionResult::FatalExternalError;
                    return;
                };
                *number = U256::from_be_bytes(hash.0);
>>>>>>> a04c7cdc
                return;
            }
        }
        _ => {
            // If blockhash is requested for the current block, the hash should be 0, so we fall
            // through.
        }
    }

    *number = U256::ZERO;
}

pub fn sload<H: Host + ?Sized, SPEC: Spec>(interpreter: &mut Interpreter, host: &mut H) {
    pop_top!(interpreter, index);
    let value = sload!(
        interpreter,
        host,
        interpreter.contract.target_address,
        *index
    );
    *index = value;
}

pub fn sstore<H: Host + ?Sized, SPEC: Spec>(interpreter: &mut Interpreter, host: &mut H) {
    require_non_staticcall!(interpreter);

    pop!(interpreter, index, value);
    let Some(SStoreResult {
        original_value: original,
        present_value: old,
        new_value: new,
        is_cold,
    }) = host.sstore(interpreter.contract.target_address, index, value)
    else {
        interpreter.instruction_result = InstructionResult::FatalExternalError;
        return;
    };
    gas_or_fail!(interpreter, {
        let remaining_gas = interpreter.gas.remaining();
        gas::sstore_cost(SPEC::SPEC_ID, original, old, new, remaining_gas, is_cold)
    });
    refund!(
        interpreter,
        gas::sstore_refund(SPEC::SPEC_ID, original, old, new)
    );
}

/// EIP-1153: Transient storage opcodes
/// Store value to transient storage
pub fn tstore<H: Host + ?Sized, SPEC: Spec>(interpreter: &mut Interpreter, host: &mut H) {
    check!(interpreter, CANCUN);
    require_non_staticcall!(interpreter);
    gas!(interpreter, gas::WARM_STORAGE_READ_COST);

    pop!(interpreter, index, value);

    host.tstore(interpreter.contract.target_address, index, value);
}

/// EIP-1153: Transient storage opcodes
/// Load value from transient storage
pub fn tload<H: Host + ?Sized, SPEC: Spec>(interpreter: &mut Interpreter, host: &mut H) {
    check!(interpreter, CANCUN);
    gas!(interpreter, gas::WARM_STORAGE_READ_COST);

    pop_top!(interpreter, index);

    *index = host.tload(interpreter.contract.target_address, *index);
}

pub fn log<const N: usize, H: Host + ?Sized>(interpreter: &mut Interpreter, host: &mut H) {
    require_non_staticcall!(interpreter);

    pop!(interpreter, offset, len);
    let len = as_usize_or_fail!(interpreter, len);
    gas_or_fail!(interpreter, gas::log_cost(N as u8, len as u64));
    let data = if len == 0 {
        Bytes::new()
    } else {
        let offset = as_usize_or_fail!(interpreter, offset);
        resize_memory!(interpreter, offset, len);
        Bytes::copy_from_slice(interpreter.shared_memory.slice(offset, len))
    };

    if interpreter.stack.len() < N {
        interpreter.instruction_result = InstructionResult::StackUnderflow;
        return;
    }

    let mut topics = Vec::with_capacity(N);
    for _ in 0..N {
        // SAFETY: stack bounds already checked few lines above
        topics.push(B256::from(unsafe { interpreter.stack.pop_unsafe() }));
    }

    let log = Log {
        address: interpreter.contract.target_address,
        data: LogData::new(topics, data).expect("LogData should have <=4 topics"),
    };

    host.log(log);
}

pub fn selfdestruct<H: Host + ?Sized, SPEC: Spec>(interpreter: &mut Interpreter, host: &mut H) {
    require_non_staticcall!(interpreter);
    pop_address!(interpreter, target);

<<<<<<< HEAD
    #[cfg(feature = "scroll")]
    if SPEC::enabled(BERNOULLI) {
        interpreter.instruction_result = InstructionResult::NotActivated;
        return;
    }

    let Some(res) = host.selfdestruct(interpreter.contract.address, target) else {
=======
    let Some(res) = host.selfdestruct(interpreter.contract.target_address, target) else {
>>>>>>> a04c7cdc
        interpreter.instruction_result = InstructionResult::FatalExternalError;
        return;
    };

    // EIP-3529: Reduction in refunds
    if !SPEC::enabled(LONDON) && !res.previously_destroyed {
        refund!(interpreter, gas::SELFDESTRUCT)
    }
    gas!(interpreter, gas::selfdestruct_cost(SPEC::SPEC_ID, res));

    interpreter.instruction_result = InstructionResult::SelfDestruct;
}<|MERGE_RESOLUTION|>--- conflicted
+++ resolved
@@ -5,7 +5,6 @@
     Host, InstructionResult, SStoreResult,
 };
 use core::cmp::min;
-use revm_primitives::{BLOCKHASH_SERVE_WINDOW, BLOCKHASH_STORAGE_ADDRESS, BLOCK_HASH_HISTORY};
 use std::vec::Vec;
 
 pub fn balance<H: Host + ?Sized, SPEC: Spec>(interpreter: &mut Interpreter, host: &mut H) {
@@ -41,12 +40,8 @@
     push!(interpreter, balance);
 }
 
-<<<<<<< HEAD
 #[cfg(not(feature = "scroll"))]
-pub fn extcodesize<H: Host, SPEC: Spec>(interpreter: &mut Interpreter, host: &mut H) {
-=======
 pub fn extcodesize<H: Host + ?Sized, SPEC: Spec>(interpreter: &mut Interpreter, host: &mut H) {
->>>>>>> a04c7cdc
     pop_address!(interpreter, address);
     let Some((code, is_cold)) = host.code(address) else {
         interpreter.instruction_result = InstructionResult::FatalExternalError;
@@ -64,20 +59,13 @@
 }
 
 #[cfg(feature = "scroll")]
-pub fn extcodesize<H: Host, SPEC: Spec>(interpreter: &mut Interpreter, host: &mut H) {
+pub fn extcodesize<H: Host + ?Sized, SPEC: Spec>(interpreter: &mut Interpreter, host: &mut H) {
     pop_address!(interpreter, address);
     let Some((code_size, is_cold)) = host.code_size(address) else {
         interpreter.instruction_result = InstructionResult::FatalExternalError;
         return;
     };
-    gas!(
-        interpreter,
-        if is_cold {
-            COLD_ACCOUNT_ACCESS_COST
-        } else {
-            WARM_STORAGE_READ_COST
-        }
-    );
+    gas!(interpreter, warm_cold_cost(is_cold));
 
     push!(interpreter, U256::from(code_size));
 }
@@ -133,28 +121,10 @@
         .set_data(memory_offset, code_offset, len, &code.original_bytes());
 }
 
-<<<<<<< HEAD
-pub fn blockhash<H: Host, SPEC: Spec>(interpreter: &mut Interpreter, host: &mut H) {
-    gas!(interpreter, gas::BLOCKHASH);
-    pop_top!(interpreter, number);
-
-    if let Some(diff) = host.env().block.number.checked_sub(*number) {
-        let diff = as_usize_saturated!(diff);
-        // blockhash should push zero if number is same as current block number.
-        if diff <= BLOCK_HASH_HISTORY && diff != 0 {
-            #[cfg(feature = "scroll")]
-            if SPEC::enabled(BERNOULLI) {
-                let number64 = as_usize_or_fail!(interpreter, number);
-                let mut hasher = crate::primitives::Keccak256::new();
-                hasher.update(host.env().cfg.chain_id.to_be_bytes());
-                hasher.update(number64.to_be_bytes());
-                *number = U256::from_be_bytes(*hasher.finalize());
-                return;
-            }
-            let Some(hash) = host.block_hash(*number) else {
-                interpreter.instruction_result = InstructionResult::FatalExternalError;
-=======
+#[cfg(not(feature = "scroll"))]
 pub fn blockhash<H: Host + ?Sized, SPEC: Spec>(interpreter: &mut Interpreter, host: &mut H) {
+    use revm_primitives::{BLOCKHASH_SERVE_WINDOW, BLOCKHASH_STORAGE_ADDRESS, BLOCK_HASH_HISTORY};
+
     gas!(interpreter, gas::BLOCKHASH);
     pop_top!(interpreter, number);
 
@@ -180,7 +150,34 @@
                     return;
                 };
                 *number = U256::from_be_bytes(hash.0);
->>>>>>> a04c7cdc
+                return;
+            }
+        }
+        _ => {
+            // If blockhash is requested for the current block, the hash should be 0, so we fall
+            // through.
+        }
+    }
+
+    *number = U256::ZERO;
+}
+
+#[cfg(feature = "scroll")]
+pub fn blockhash<H: Host + ?Sized, SPEC: Spec>(interpreter: &mut Interpreter, host: &mut H) {
+    gas!(interpreter, gas::BLOCKHASH);
+    pop_top!(interpreter, number);
+
+    let block_number = host.env().block.number;
+
+    match block_number.checked_sub(*number) {
+        Some(diff) if !diff.is_zero() => {
+            let diff = as_usize_saturated!(diff);
+
+            if SPEC::enabled(BERNOULLI) {
+                let mut hasher = crate::primitives::Keccak256::new();
+                hasher.update(host.env().cfg.chain_id.to_be_bytes());
+                hasher.update(diff.to_be_bytes());
+                *number = U256::from_be_bytes(*hasher.finalize());
                 return;
             }
         }
@@ -288,17 +285,13 @@
     require_non_staticcall!(interpreter);
     pop_address!(interpreter, target);
 
-<<<<<<< HEAD
     #[cfg(feature = "scroll")]
     if SPEC::enabled(BERNOULLI) {
         interpreter.instruction_result = InstructionResult::NotActivated;
         return;
     }
 
-    let Some(res) = host.selfdestruct(interpreter.contract.address, target) else {
-=======
     let Some(res) = host.selfdestruct(interpreter.contract.target_address, target) else {
->>>>>>> a04c7cdc
         interpreter.instruction_result = InstructionResult::FatalExternalError;
         return;
     };
